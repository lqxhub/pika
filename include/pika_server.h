#ifndef PIKA_SERVER_H_
#define PIKA_SERVER_H_

#include <vector>
#include <list>
#include <nemo.h>
#include <time.h>
#include "pika_binlog.h"
#include "pika_binlog_receiver_thread.h"
#include "pika_binlog_sender_thread.h"
#include "pika_heartbeat_thread.h"
#include "pika_slaveping_thread.h"
#include "pika_dispatch_thread.h"
#include "pika_trysync_thread.h"
#include "pika_worker_thread.h"
#include "pika_define.h"

#include "slash_status.h"
#include "bg_thread.h"
#include "nemo_backupable.h"

using slash::Status;
using slash::Slice;

class PikaServer
{
public:
  PikaServer();
  ~PikaServer();

  /*
   * Get & Set 
   */
  std::string host() {
    return host_;
  }
  int port() {
    return port_;
  };

  PikaWorkerThread** pika_worker_thread() {
    return pika_worker_thread_;
  };
  PikaDispatchThread* pika_dispatch_thread() {
    return pika_dispatch_thread_;
  };
  PikaBinlogReceiverThread* pika_binlog_receiver_thread() {
    return pika_binlog_receiver_thread_;
  }
  PikaHeartbeatThread* pika_heartbeat_thread() {
    return pika_heartbeat_thread_;
  }
  PikaTrysyncThread* pika_trysync_thread() {
    return pika_trysync_thread_;
  }
  std::string& master_ip() {
    return master_ip_;
  }
  int master_port() {
    return master_port_;
  }
  pthread_rwlock_t* rwlock() {
      return &rwlock_;
  }
  const std::shared_ptr<nemo::Nemo> db() {
    return db_;
  }
  

/*
 * Master use
 */
  int64_t GenSid() {
    slash::MutexLock l(&slave_mutex_);
    int64_t sid = sid_;
    sid_++;
    return sid;
  }

  void DeleteSlave(int fd); // hb_fd
  bool FindSlave(std::string& ip_port);
  void MayUpdateSlavesMap(int64_t sid, int32_t hb_fd);
  void BecomeMaster(); 

  slash::Mutex slave_mutex_; // protect slaves_;
  std::vector<SlaveItem> slaves_;
//  pthread_mutex_t binlog_sender_mutex_;
  std::vector<PikaBinlogSenderThread *> binlog_sender_threads_;

/*
 * Slave use
 */
  bool SetMaster(std::string& master_ip, int master_port);
  bool ShouldConnectMaster();
  void ConnectMasterDone();
  bool ShouldStartPingMaster();
  void MinusMasterConnection();
  void PlusMasterConnection();
  bool ShouldAccessConnAsMaster(const std::string& ip);
  void RemoveMaster();

  void Start();
<<<<<<< HEAD
  void Exit() {
    exit_ = true;
  }
  void DoTimingTask() {
    AutoPurge();
  }
=======
  void Cleanup();
>>>>>>> 862dfceb

  PikaSlavepingThread* ping_thread_;
  //slash::Mutex mutex_; // double lock to block main thread

/*
 * Server init info
 */
  bool ServerInit();

/*
 * Binlog
 */
  Binlog *logger_;
  Status AddBinlogSender(SlaveItem &slave, uint32_t filenum, uint64_t con_offset);

/*
 * BGSave used
 */
  struct BGSaveInfo {
    time_t start_time;
    std::string s_start_time;
    std::string path;
    std::string tmp_path;
    uint32_t filenum;
    uint64_t offset;
    BGSaveInfo() : filenum(0), offset(0){}
    void Clear() {
      path.clear();
      tmp_path.clear();
      filenum = 0;
      offset = 0;
    }
  };
  const BGSaveInfo& bgsave_info() const {
    return bgsave_info_;
  }
  void Bgsave();
  bool Bgsaveoff();
  bool RunBgsaveEngine();
  void ClearBgsave() {
    bgsave_info_.Clear();
    bgsaving_ = false;
  }

/*
 * PurgeLog used
 */
  struct PurgeArg {
    PikaServer *p;
    uint32_t to;  
  };
  bool PurgeLogs(uint32_t to);
  bool PurgeFiles(uint32_t to);
  void ClearPurge() {
    purging_ = false;
  }
  //flushall
  bool FlushAll();
  void PurgeDir(std::string& path);

/*
 * client related
 */
  void ClientKillAll();
  int ClientKill(const std::string &ip_port);
  void ClientList(std::vector< std::pair<int, std::string> > &clients);


private:
  std::atomic<bool> exit_;
  std::string host_;
  int port_;
  pthread_rwlock_t rwlock_;
  std::shared_ptr<nemo::Nemo> db_;

  PikaWorkerThread* pika_worker_thread_[PIKA_MAX_WORKER_THREAD_NUM];
  PikaDispatchThread* pika_dispatch_thread_;

  PikaBinlogReceiverThread* pika_binlog_receiver_thread_;
  PikaHeartbeatThread* pika_heartbeat_thread_;
  PikaTrysyncThread* pika_trysync_thread_;

  /*
   * Master use 
   */
  int64_t sid_;

  /*
   * Slave use
   */
  pthread_rwlock_t state_protector_; //protect below, use for master-slave mode
  std::string master_ip_;
  int master_connection_;
  int master_port_;
  int repl_state_;
  int role_;

  /*
   * Bgsave use
   */
  std::atomic<bool> bgsaving_;
  pink::BGThread bgsave_thread_;
  nemo::BackupEngine *bgsave_engine_;
  BGSaveInfo bgsave_info_;
  
  static void DoBgsave(void* arg);
  bool InitBgsaveEnv(const std::string& bgsave_path);
  bool InitBgsaveEngine();

  /*
   * Purgelogs use
   */
  std::atomic<bool> purging_;
  pink::BGThread purge_thread_;
  
  static void DoPurgeLogs(void* arg);
  bool GetPurgeWindow(uint32_t &max);
  bool GetBinlogFiles(std::vector<std::string>& binlogs);
  void AutoPurge();
  int GetAutoPurgeUpIndex();

  /*
   * Flushall use 
   */
  static void DoPurgeDir(void* arg);

  PikaServer(PikaServer &ps);
  void operator =(const PikaServer &ps);
};
#endif<|MERGE_RESOLUTION|>--- conflicted
+++ resolved
@@ -100,16 +100,13 @@
   void RemoveMaster();
 
   void Start();
-<<<<<<< HEAD
   void Exit() {
     exit_ = true;
   }
   void DoTimingTask() {
     AutoPurge();
   }
-=======
   void Cleanup();
->>>>>>> 862dfceb
 
   PikaSlavepingThread* ping_thread_;
   //slash::Mutex mutex_; // double lock to block main thread
