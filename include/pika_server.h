#ifndef PIKA_SERVER_H_
#define PIKA_SERVER_H_

#include <vector>
#include <list>
#include <nemo.h>
#include <time.h>
#include "pika_binlog.h"
#include "pika_binlog_receiver_thread.h"
#include "pika_binlog_sender_thread.h"
#include "pika_heartbeat_thread.h"
#include "pika_slaveping_thread.h"
#include "pika_dispatch_thread.h"
#include "pika_trysync_thread.h"
#include "pika_worker_thread.h"
#include "pika_define.h"

#include "slash_status.h"
#include "bg_thread.h"
#include "nemo_backupable.h"

using slash::Status;
using slash::Slice;

class PikaServer
{
public:
  PikaServer();
  ~PikaServer();

  /*
   * Get & Set 
   */
  std::string host() {
    return host_;
  }
  int port() {
    return port_;
  };
  time_t start_time_s() {
    return start_time_s_;
  }
  PikaWorkerThread** pika_worker_thread() {
    return pika_worker_thread_;
  };
  PikaDispatchThread* pika_dispatch_thread() {
    return pika_dispatch_thread_;
  };
  PikaBinlogReceiverThread* pika_binlog_receiver_thread() {
    return pika_binlog_receiver_thread_;
  }
  PikaHeartbeatThread* pika_heartbeat_thread() {
    return pika_heartbeat_thread_;
  }
  PikaTrysyncThread* pika_trysync_thread() {
    return pika_trysync_thread_;
  }
  std::string& master_ip() {
    return master_ip_;
  }
  int master_port() {
    return master_port_;
  }
  pthread_rwlock_t* rwlock() {
      return &rwlock_;
  }
  const std::shared_ptr<nemo::Nemo> db() {
    return db_;
  }
  

  int role() {
    slash::RWLock(&state_protector_, false);
    return role_;
  }
  int repl_state() {
    slash::RWLock(&state_protector_, false);
    return repl_state_;
  }
/*
 * Master use
 */
  int64_t GenSid() {
    slash::MutexLock l(&slave_mutex_);
    int64_t sid = sid_;
    sid_++;
    return sid;
  }

  void DeleteSlave(int fd); // hb_fd
  bool FindSlave(std::string& ip_port);
  int32_t GetSlaveListString(std::string& slave_list_str);
  Status GetSmallestValidLog(uint32_t* max);
  void MayUpdateSlavesMap(int64_t sid, int32_t hb_fd);
  void BecomeMaster(); 

  slash::Mutex slave_mutex_; // protect slaves_;
  std::vector<SlaveItem> slaves_;
//  pthread_mutex_t binlog_sender_mutex_;
  std::vector<PikaBinlogSenderThread *> binlog_sender_threads_;

/*
 * Slave use
 */
  bool SetMaster(std::string& master_ip, int master_port);
  bool ShouldConnectMaster();
  void ConnectMasterDone();
  bool ShouldStartPingMaster();
  void MinusMasterConnection();
  void PlusMasterConnection();
  bool ShouldAccessConnAsMaster(const std::string& ip);
  void RemoveMaster();

  void Start();
  void Exit() {
    exit_ = true;
  }
  void DoTimingTask() {
    AutoPurge();
  }
  void Cleanup();

  PikaSlavepingThread* ping_thread_;
  //slash::Mutex mutex_; // double lock to block main thread

/*
 * Server init info
 */
  bool ServerInit();

/*
 * Binlog
 */
  Binlog *logger_;
  Status AddBinlogSender(SlaveItem &slave, uint32_t filenum, uint64_t con_offset);

/*
 * BGSave used
 */
  struct BGSaveInfo {
    time_t start_time;
    std::string s_start_time;
    std::string path;
    std::string tmp_path;
    uint32_t filenum;
    uint64_t offset;
    BGSaveInfo() : filenum(0), offset(0){}
    void Clear() {
      path.clear();
      tmp_path.clear();
      filenum = 0;
      offset = 0;
    }
  };
  const BGSaveInfo& bgsave_info() const {
    return bgsave_info_;
  }
  bool bgsaving() {
    return bgsaving_;
  }
  void Bgsave();
  bool Bgsaveoff();
  bool RunBgsaveEngine();
  void ClearBgsave() {
    bgsave_info_.Clear();
    bgsaving_ = false;
  }

/*
 * PurgeLog used
 */
  struct PurgeArg {
    PikaServer *p;
    uint32_t to;  
  };
  bool PurgeLogs(uint32_t to);
  bool PurgeFiles(uint32_t to);
  void ClearPurge() {
    purging_ = false;
  }
  //flushall
  bool FlushAll();
  void PurgeDir(std::string& path);
  bool GetPurgeWindow(uint32_t &max);

/*
 *Keyscan used
 */
  struct KeyScanInfo {
    time_t start_time;
    std::string s_start_time;
    std::vector<uint64_t> key_nums_v; //the order is kv, hash, list, zset, set
    bool key_scaning_;
    KeyScanInfo() : start_time(0), key_nums_v({0, 0, 0, 0, 0}), key_scaning_(false) { 
    }
  };
  bool key_scaning() {
    slash::MutexLock lm(&key_scan_protector_);
    return key_scan_info_.key_scaning_;
  }
  KeyScanInfo key_scan_info() {
    slash::MutexLock lm(&key_scan_protector_);
    return key_scan_info_;
  }
  void KeyScan();
  void RunKeyScan();
  

/*
 * client related
 */
  void ClientKillAll();
  int ClientKill(const std::string &ip_port);
  int64_t ClientList(std::vector< std::pair<int, std::string> > *clients = NULL);

/*
 *for statistic
 */
  uint64_t ServerQueryNum();
  uint64_t ServerCurrentQps();
  uint64_t accumulative_connections() {
    return accumulative_connections_;
  }
  void incr_accumulative_connections() {
    ++accumulative_connections_;  
  }

private:
  std::atomic<bool> exit_;
  std::string host_;
  int port_;
  pthread_rwlock_t rwlock_;
  std::shared_ptr<nemo::Nemo> db_;

  time_t start_time_s_;

  PikaWorkerThread* pika_worker_thread_[PIKA_MAX_WORKER_THREAD_NUM];
  PikaDispatchThread* pika_dispatch_thread_;

  PikaBinlogReceiverThread* pika_binlog_receiver_thread_;
  PikaHeartbeatThread* pika_heartbeat_thread_;
  PikaTrysyncThread* pika_trysync_thread_;

  /*
   * Master use 
   */
  int64_t sid_;

  /*
   * Slave use
   */
  pthread_rwlock_t state_protector_; //protect below, use for master-slave mode
  std::string master_ip_;
  int master_connection_;
  int master_port_;
  int repl_state_;
  int role_;

  /*
   * Bgsave use
   */
  std::atomic<bool> bgsaving_;
  pink::BGThread bgsave_thread_;
  nemo::BackupEngine *bgsave_engine_;
  BGSaveInfo bgsave_info_;
  
  static void DoBgsave(void* arg);
  bool InitBgsaveEnv(const std::string& bgsave_path);
  bool InitBgsaveEngine();

  /*
   * Purgelogs use
   */
  std::atomic<bool> purging_;
  pink::BGThread purge_thread_;
  
  static void DoPurgeLogs(void* arg);
<<<<<<< HEAD
=======
  bool GetPurgeWindow(uint32_t &max);
  bool GetBinlogFiles(std::vector<std::string>& binlogs);
  void AutoPurge();
  int GetAutoPurgeUpIndex();
>>>>>>> da75be3c

  /*
   * Flushall use 
   */
  static void DoPurgeDir(void* arg);
  /*
   * Keyscan use
   */
  slash::Mutex key_scan_protector_;
  pink::BGThread key_scan_thread_;
  KeyScanInfo key_scan_info_;

  /*
   * for statistic
   */
  std::atomic<uint64_t> accumulative_connections_;

  static void DoKeyScan(void *arg);
  void InitKeyScan();

  PikaServer(PikaServer &ps);
  void operator =(const PikaServer &ps);
};
#endif<|MERGE_RESOLUTION|>--- conflicted
+++ resolved
@@ -275,13 +275,9 @@
   pink::BGThread purge_thread_;
   
   static void DoPurgeLogs(void* arg);
-<<<<<<< HEAD
-=======
-  bool GetPurgeWindow(uint32_t &max);
   bool GetBinlogFiles(std::vector<std::string>& binlogs);
   void AutoPurge();
   int GetAutoPurgeUpIndex();
->>>>>>> da75be3c
 
   /*
    * Flushall use 
