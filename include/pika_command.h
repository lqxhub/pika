// Copyright (c) 2015-present, Qihoo, Inc.  All rights reserved.
// This source code is licensed under the BSD-style license found in the
// LICENSE file in the root directory of this source tree. An additional grant
// of patent rights can be found in the PATENTS file in the same directory.

#ifndef PIKA_COMMAND_H_
#define PIKA_COMMAND_H_

#include <memory>
#include <string>
#include <unordered_map>
#include <unordered_set>
#include <utility>

#include "net/include/net_conn.h"
#include "net/include/redis_conn.h"
#include "pstd/include/pstd_string.h"

#include "include/pika_slot.h"
#include "net/src/dispatch_thread.h"

class SyncMasterSlot;
class SyncSlaveSlot;

// Constant for command name
// Admin
const std::string kCmdNameSlaveof = "slaveof";
const std::string kCmdNameDbSlaveof = "dbslaveof";
const std::string kCmdNameAuth = "auth";
const std::string kCmdNameBgsave = "bgsave";
const std::string kCmdNameCompact = "compact";
const std::string kCmdNameCompactRange = "compactrange";
const std::string kCmdNamePurgelogsto = "purgelogsto";
const std::string kCmdNamePing = "ping";
const std::string kCmdNameSelect = "select";
const std::string kCmdNameFlushall = "flushall";
const std::string kCmdNameFlushdb = "flushdb";
const std::string kCmdNameClient = "client";
const std::string kCmdNameShutdown = "shutdown";
const std::string kCmdNameInfo = "info";
const std::string kCmdNameConfig = "config";
const std::string kCmdNameMonitor = "monitor";
const std::string kCmdNameDbsize = "dbsize";
const std::string kCmdNameTime = "time";
const std::string kCmdNameDelbackup = "delbackup";
const std::string kCmdNameEcho = "echo";
const std::string kCmdNameScandb = "scandb";
const std::string kCmdNameSlowlog = "slowlog";
const std::string kCmdNamePadding = "padding";
const std::string kCmdNamePKPatternMatchDel = "pkpatternmatchdel";
const std::string kCmdDummy = "dummy";
const std::string kCmdNameQuit = "quit";
const std::string kCmdNameHello = "hello";
const std::string kCmdNameCommand = "command";
const std::string kCmdNameDiskRecovery = "diskrecovery";
const std::string kCmdNameClearReplicationID = "clearreplicationid";
const std::string kCmdNameDisableWal = "disablewal";
const std::string kCmdNameLastSave = "lastsave";
const std::string kCmdNameCache = "cache";
const std::string kCmdNameClearCache = "clearcache";

// Migrate slot
const std::string kCmdNameSlotsMgrtSlot = "slotsmgrtslot";
const std::string kCmdNameSlotsMgrtTagSlot = "slotsmgrttagslot";
const std::string kCmdNameSlotsMgrtOne = "slotsmgrtone";
const std::string kCmdNameSlotsMgrtTagOne = "slotsmgrttagone";
const std::string kCmdNameSlotsInfo = "slotsinfo";
const std::string kCmdNameSlotsHashKey = "slotshashkey";
const std::string kCmdNameSlotsReload = "slotsreload";
const std::string kCmdNameSlotsReloadOff = "slotsreloadoff";
const std::string kCmdNameSlotsDel = "slotsdel";
const std::string kCmdNameSlotsScan = "slotsscan";
const std::string kCmdNameSlotsCleanup = "slotscleanup";
const std::string kCmdNameSlotsCleanupOff = "slotscleanupoff";
const std::string kCmdNameSlotsMgrtTagSlotAsync = "slotsmgrttagslot-async";
const std::string kCmdNameSlotsMgrtSlotAsync = "slotsmgrtslot-async";
const std::string kCmdNameSlotsMgrtExecWrapper = "slotsmgrt-exec-wrapper";
const std::string kCmdNameSlotsMgrtAsyncStatus = "slotsmgrt-async-status";
const std::string kCmdNameSlotsMgrtAsyncCancel = "slotsmgrt-async-cancel";
// Kv
const std::string kCmdNameSet = "set";
const std::string kCmdNameGet = "get";
const std::string kCmdNameDel = "del";
const std::string kCmdNameUnlink = "unlink";
const std::string kCmdNameIncr = "incr";
const std::string kCmdNameIncrby = "incrby";
const std::string kCmdNameIncrbyfloat = "incrbyfloat";
const std::string kCmdNameDecr = "decr";
const std::string kCmdNameDecrby = "decrby";
const std::string kCmdNameGetset = "getset";
const std::string kCmdNameAppend = "append";
const std::string kCmdNameMget = "mget";
const std::string kCmdNameKeys = "keys";
const std::string kCmdNameSetnx = "setnx";
const std::string kCmdNameSetex = "setex";
const std::string kCmdNamePsetex = "psetex";
const std::string kCmdNameDelvx = "delvx";
const std::string kCmdNameMset = "mset";
const std::string kCmdNameMsetnx = "msetnx";
const std::string kCmdNameGetrange = "getrange";
const std::string kCmdNameSetrange = "setrange";
const std::string kCmdNameStrlen = "strlen";
const std::string kCmdNameExists = "exists";
const std::string kCmdNameExpire = "expire";
const std::string kCmdNamePexpire = "pexpire";
const std::string kCmdNameExpireat = "expireat";
const std::string kCmdNamePexpireat = "pexpireat";
const std::string kCmdNameTtl = "ttl";
const std::string kCmdNamePttl = "pttl";
const std::string kCmdNamePersist = "persist";
const std::string kCmdNameType = "type";
const std::string kCmdNamePType = "ptype";
const std::string kCmdNameScan = "scan";
const std::string kCmdNameScanx = "scanx";
const std::string kCmdNamePKSetexAt = "pksetexat";
const std::string kCmdNamePKScanRange = "pkscanrange";
const std::string kCmdNamePKRScanRange = "pkrscanrange";

// Hash
const std::string kCmdNameHDel = "hdel";
const std::string kCmdNameHSet = "hset";
const std::string kCmdNameHGet = "hget";
const std::string kCmdNameHGetall = "hgetall";
const std::string kCmdNameHExists = "hexists";
const std::string kCmdNameHIncrby = "hincrby";
const std::string kCmdNameHIncrbyfloat = "hincrbyfloat";
const std::string kCmdNameHKeys = "hkeys";
const std::string kCmdNameHLen = "hlen";
const std::string kCmdNameHMget = "hmget";
const std::string kCmdNameHMset = "hmset";
const std::string kCmdNameHSetnx = "hsetnx";
const std::string kCmdNameHStrlen = "hstrlen";
const std::string kCmdNameHVals = "hvals";
const std::string kCmdNameHScan = "hscan";
const std::string kCmdNameHScanx = "hscanx";
const std::string kCmdNamePKHScanRange = "pkhscanrange";
const std::string kCmdNamePKHRScanRange = "pkhrscanrange";

// List
const std::string kCmdNameLIndex = "lindex";
const std::string kCmdNameLInsert = "linsert";
const std::string kCmdNameLLen = "llen";
const std::string kCmdNameBLPop = "blpop";
const std::string kCmdNameLPop = "lpop";
const std::string kCmdNameLPush = "lpush";
const std::string kCmdNameLPushx = "lpushx";
const std::string kCmdNameLRange = "lrange";
const std::string kCmdNameLRem = "lrem";
const std::string kCmdNameLSet = "lset";
const std::string kCmdNameLTrim = "ltrim";
const std::string kCmdNameBRpop = "brpop";
const std::string kCmdNameRPop = "rpop";
const std::string kCmdNameRPopLPush = "rpoplpush";
const std::string kCmdNameRPush = "rpush";
const std::string kCmdNameRPushx = "rpushx";

// BitMap
const std::string kCmdNameBitSet = "setbit";
const std::string kCmdNameBitGet = "getbit";
const std::string kCmdNameBitPos = "bitpos";
const std::string kCmdNameBitOp = "bitop";
const std::string kCmdNameBitCount = "bitcount";

// Zset
const std::string kCmdNameZAdd = "zadd";
const std::string kCmdNameZCard = "zcard";
const std::string kCmdNameZScan = "zscan";
const std::string kCmdNameZIncrby = "zincrby";
const std::string kCmdNameZRange = "zrange";
const std::string kCmdNameZRangebyscore = "zrangebyscore";
const std::string kCmdNameZCount = "zcount";
const std::string kCmdNameZRem = "zrem";
const std::string kCmdNameZUnionstore = "zunionstore";
const std::string kCmdNameZInterstore = "zinterstore";
const std::string kCmdNameZRank = "zrank";
const std::string kCmdNameZRevrank = "zrevrank";
const std::string kCmdNameZScore = "zscore";
const std::string kCmdNameZRevrange = "zrevrange";
const std::string kCmdNameZRevrangebyscore = "zrevrangebyscore";
const std::string kCmdNameZRangebylex = "zrangebylex";
const std::string kCmdNameZRevrangebylex = "zrevrangebylex";
const std::string kCmdNameZLexcount = "zlexcount";
const std::string kCmdNameZRemrangebyrank = "zremrangebyrank";
const std::string kCmdNameZRemrangebylex = "zremrangebylex";
const std::string kCmdNameZRemrangebyscore = "zremrangebyscore";
const std::string kCmdNameZPopmax = "zpopmax";
const std::string kCmdNameZPopmin = "zpopmin";

// Set
const std::string kCmdNameSAdd = "sadd";
const std::string kCmdNameSPop = "spop";
const std::string kCmdNameSCard = "scard";
const std::string kCmdNameSMembers = "smembers";
const std::string kCmdNameSScan = "sscan";
const std::string kCmdNameSRem = "srem";
const std::string kCmdNameSUnion = "sunion";
const std::string kCmdNameSUnionstore = "sunionstore";
const std::string kCmdNameSInter = "sinter";
const std::string kCmdNameSInterstore = "sinterstore";
const std::string kCmdNameSIsmember = "sismember";
const std::string kCmdNameSDiff = "sdiff";
const std::string kCmdNameSDiffstore = "sdiffstore";
const std::string kCmdNameSMove = "smove";
const std::string kCmdNameSRandmember = "srandmember";

// transation
const std::string kCmdNameMulti = "multi";
const std::string kCmdNameExec = "exec";
const std::string kCmdNameDiscard = "discard";
const std::string kCmdNameWatch = "watch";
const std::string kCmdNameUnWatch = "unwatch";

// HyperLogLog
const std::string kCmdNamePfAdd = "pfadd";
const std::string kCmdNamePfCount = "pfcount";
const std::string kCmdNamePfMerge = "pfmerge";

// GEO
const std::string kCmdNameGeoAdd = "geoadd";
const std::string kCmdNameGeoPos = "geopos";
const std::string kCmdNameGeoDist = "geodist";
const std::string kCmdNameGeoHash = "geohash";
const std::string kCmdNameGeoRadius = "georadius";
const std::string kCmdNameGeoRadiusByMember = "georadiusbymember";

// Pub/Sub
const std::string kCmdNamePublish = "publish";
const std::string kCmdNameSubscribe = "subscribe";
const std::string kCmdNameUnSubscribe = "unsubscribe";
const std::string kCmdNamePubSub = "pubsub";
const std::string kCmdNamePSubscribe = "psubscribe";
const std::string kCmdNamePUnSubscribe = "punsubscribe";

// Stream
const std::string kCmdNameXAdd = "xadd";
const std::string kCmdNameXDel = "xdel";
const std::string kCmdNameXRead = "xread";
const std::string kCmdNameXLen = "xlen";
const std::string kCmdNameXRange = "xrange";
const std::string kCmdNameXRevrange = "xrevrange";
const std::string kCmdNameXTrim = "xtrim";
const std::string kCmdNameXInfo = "xinfo";


const std::string kClusterPrefix = "pkcluster";
using PikaCmdArgsType = net::RedisCmdArgsType;
static const int RAW_ARGS_LEN = 1024 * 1024;

enum CmdFlags {
<<<<<<< HEAD
  kCmdFlagsRead = 1,  // default rw
  kCmdFlagsWrite = (1 << 1),
  kCmdFlagsAdmin = (1 << 2),  // default type
  kCmdFlagsKv = (1 << 3),
  kCmdFlagsHash = (1 << 4),
  kCmdFlagsList = (1 << 5),
  kCmdFlagsSet = (1 << 6),
  kCmdFlagsZset = (1 << 7),
  kCmdFlagsBit = (1 << 8),
  kCmdFlagsHyperLogLog = (1 << 9),
  kCmdFlagsGeo = (1 << 10),
  kCmdFlagsPubSub = (1 << 11),
  kCmdFlagsLocal = (1 << 12),
  kCmdFlagsSuspend = (1 << 13),
  kCmdFlagsAdminRequire = (1 << 14),
  kCmdFlagsSingleSlot = (1 << 15),
  kCmdFlagsMultiSlot = (1 << 16),
  kCmdFlagsNoAuth = (1 << 17),  // command no auth can also be executed
  kCmdFlagsReadCache = (1 << 18),
  kCmdFlagsUpdateCache = (1 << 19),
  kCmdFlagsDoThroughDB = (1 << 20),
  kCmdFlagsOperateKey = (1 << 21),  // redis keySpace
=======
  kCmdFlagsRead = 0,  // default rw
  kCmdFlagsWrite = 1,
  kCmdFlagsAdmin = 0,  // default type
  kCmdFlagsKv = 2,
  kCmdFlagsHash = 4,
  kCmdFlagsList = 6,
  kCmdFlagsSet = 8,
  kCmdFlagsZset = 10,
  kCmdFlagsBit = 12,
  kCmdFlagsHyperLogLog = 14,
  kCmdFlagsGeo = 16,
  kCmdFlagsPubSub = 18,
  kCmdFlagsNoLocal = 0,  // default nolocal
  kCmdFlagsLocal = 32,
  kCmdFlagsNoSuspend = 0,  // default nosuspend
  kCmdFlagsSuspend = 64,
  kCmdFlagsNoPrior = 0,  // default noprior
  kCmdFlagsPrior = 128,
  kCmdFlagsNoAdminRequire = 0,  // default no need admin
  kCmdFlagsAdminRequire = 256,
  kCmdFlagsDoNotSpecifySlot = 0,  // default do not specify slot
  kCmdFlagsSingleSlot = 512,
  kCmdFlagsMultiSlot = 1024,
  kCmdFlagsPreDo = 2048,
  kCmdFlagsStream = 1536,
  kCmdFlagsReadCache = 128,
  kCmdFlagsUpdateCache = 2048,
  kCmdFlagsDoThroughDB = 4096,
>>>>>>> 04491d27
};

void inline RedisAppendContent(std::string& str, const std::string& value);
void inline RedisAppendLen(std::string& str, int64_t ori, const std::string& prefix);
void inline RedisAppendLenUint64(std::string& str, uint64_t ori, const std::string& prefix) {
  RedisAppendLen(str, static_cast<int64_t>(ori), prefix);
}

const std::string kNewLine = "\r\n";

class CmdRes {
 public:
  enum CmdRet {
    kNone = 0,
    kOk,
    kPong,
    kSyntaxErr,
    kInvalidInt,
    kInvalidBitInt,
    kInvalidBitOffsetInt,
    kInvalidBitPosArgument,
    kWrongBitOpNotNum,
    kInvalidFloat,
    kOverFlow,
    kNotFound,
    kOutOfRange,
    kInvalidPwd,
    kNoneBgsave,
    kPurgeExist,
    kInvalidParameter,
    kWrongNum,
    kInvalidIndex,
    kInvalidDbType,
    kInvalidDB,
    kInconsistentHashTag,
    kErrOther,
    kCacheMiss,
    KIncrByOverFlow,
    kInvalidTransaction,
    kTxnQueued,
    kTxnAbort,
  };

  CmdRes() = default;

  bool none() const { return ret_ == kNone && message_.empty(); }
  bool ok() const { return ret_ == kOk || ret_ == kNone; }
  CmdRet ret() const { return ret_; }
  void clear() {
    message_.clear();
    ret_ = kNone;
  }
  bool CacheMiss() const { return ret_ == kCacheMiss; }
  std::string raw_message() const { return message_; }
  std::string message() const {
    std::string result;
    switch (ret_) {
      case kNone:
        return message_;
      case kOk:
        return "+OK\r\n";
      case kPong:
        return "+PONG\r\n";
      case kSyntaxErr:
        return "-ERR syntax error\r\n";
      case kInvalidInt:
        return "-ERR value is not an integer or out of range\r\n";
      case kInvalidBitInt:
        return "-ERR bit is not an integer or out of range\r\n";
      case kInvalidBitOffsetInt:
        return "-ERR bit offset is not an integer or out of range\r\n";
      case kWrongBitOpNotNum:
        return "-ERR BITOP NOT must be called with a single source key.\r\n";

      case kInvalidBitPosArgument:
        return "-ERR The bit argument must be 1 or 0.\r\n";
      case kInvalidFloat:
        return "-ERR value is not a valid float\r\n";
      case kOverFlow:
        return "-ERR increment or decrement would overflow\r\n";
      case kNotFound:
        return "-ERR no such key\r\n";
      case kOutOfRange:
        return "-ERR index out of range\r\n";
      case kInvalidPwd:
        return "-ERR invalid password\r\n";
      case kNoneBgsave:
        return "-ERR No BGSave Works now\r\n";
      case kPurgeExist:
        return "-ERR binlog already in purging...\r\n";
      case kInvalidParameter:
        return "-ERR Invalid Argument\r\n";
      case kWrongNum:
        result = "-ERR wrong number of arguments for '";
        result.append(message_);
        result.append("' command\r\n");
        break;
      case kInvalidIndex:
        result = "-ERR invalid DB index for '";
        result.append(message_);
        result.append("'\r\n");
        break;
      case kInvalidDbType:
        result = "-ERR invalid DB for '";
        result.append(message_);
        result.append("'\r\n");
        break;
      case kInconsistentHashTag:
        return "-ERR parameters hashtag is inconsistent\r\n";
      case kInvalidDB:
        result = "-ERR invalid DB for '";
        result.append(message_);
        result.append("'\r\n");
        break;
      case kInvalidTransaction:
        return "-ERR WATCH inside MULTI is not allowed\r\n";
      case kTxnQueued:
        result = "+QUEUED";
        result.append("\r\n");
        break;
      case kTxnAbort:
        result = "-EXECABORT ";
        result.append(message_);
        result.append(kNewLine);
        break;
      case kErrOther:
        result = "-ERR ";
        result.append(message_);
        result.append(kNewLine);
        break;
      case KIncrByOverFlow:
        result = "-ERR increment would produce NaN or Infinity";
        result.append(message_);
        result.append(kNewLine);
        break;
      default:
        break;
    }
    return result;
  }

  // Inline functions for Create Redis protocol
  void AppendStringLen(int64_t ori) { RedisAppendLen(message_, ori, "$"); }
  void AppendStringLenUint64(uint64_t ori) { RedisAppendLenUint64(message_, ori, "$"); }
  void AppendArrayLen(int64_t ori) { RedisAppendLen(message_, ori, "*"); }
  void AppendArrayLenUint64(uint64_t ori) { RedisAppendLenUint64(message_, ori, "*"); }
  void AppendInteger(int64_t ori) { RedisAppendLen(message_, ori, ":"); }
  void AppendContent(const std::string& value) { RedisAppendContent(message_, value); }
  void AppendString(const std::string& value) {
    AppendStringLenUint64(value.size());
    AppendContent(value);
  }
  void AppendStringRaw(const std::string& value) { message_.append(value); }
  void SetRes(CmdRet _ret, const std::string& content = "") {
    ret_ = _ret;
    if (!content.empty()) {
      message_ = content;
    }
  }
  CmdRet GetCmdRet() const { return ret_; }

 private:
  std::string message_;
  CmdRet ret_ = kNone;
};

/**
 * Current used by:
 * blpop,brpop
 */
struct UnblockTaskArgs {
  std::string key;
  std::shared_ptr<Slot> slot;
  net::DispatchThread* dispatchThread{nullptr};
  UnblockTaskArgs(std::string key_, std::shared_ptr<Slot> slot_, net::DispatchThread* dispatchThread_)
      : key(std::move(key_)), slot(std::move(slot_)), dispatchThread(dispatchThread_) {}
};

class Cmd : public std::enable_shared_from_this<Cmd> {
 public:
  enum CmdStage { kNone, kBinlogStage, kExecuteStage };
  struct HintKeys {
    HintKeys() = default;
    void Push(const std::string& key, int hint) {
      keys.push_back(key);
      hints.push_back(hint);
    }
    bool empty() const { return keys.empty() && hints.empty(); }
    std::vector<std::string> keys;
    std::vector<int> hints;
  };
  struct ProcessArg {
    ProcessArg() = default;
    ProcessArg(std::shared_ptr<Slot> _slot, std::shared_ptr<SyncMasterSlot> _sync_slot, HintKeys _hint_keys)
        : slot(std::move(_slot)), sync_slot(std::move(_sync_slot)), hint_keys(std::move(_hint_keys)) {}
    std::shared_ptr<Slot> slot;
    std::shared_ptr<SyncMasterSlot> sync_slot;
    HintKeys hint_keys;
  };
  Cmd(std::string name, int arity, uint32_t flag) : name_(std::move(name)), arity_(arity), flag_(flag) {}
  virtual ~Cmd() = default;

  virtual std::vector<std::string> current_key() const;
  virtual void Execute();
  virtual void ProcessSingleSlotCmd();
  virtual void ProcessMultiSlotCmd();
  virtual void Do(std::shared_ptr<Slot> slot = nullptr) = 0;
  virtual void DoThroughDB(std::shared_ptr<Slot> slot = nullptr) {}
  virtual void DoUpdateCache(std::shared_ptr<Slot> slot = nullptr) {}
  virtual void ReadCache(std::shared_ptr<Slot> slot = nullptr) {}
  rocksdb::Status CmdStatus() { return s_; };
  virtual Cmd* Clone() = 0;
  // used for execute multikey command into different slots
  virtual void Split(std::shared_ptr<Slot> slot, const HintKeys& hint_keys) = 0;
  virtual void Merge() = 0;

  void Initial(const PikaCmdArgsType& argv, const std::string& db_name);

  uint32_t flag() const;
  bool hasFlag(uint32_t flag) const;
  bool is_read() const;
  bool is_write() const;

  bool IsLocal() const;
  bool IsSuspend() const;
  bool IsAdminRequire() const;
  bool is_single_slot() const;
  bool is_multi_slot() const;
  bool IsNeedUpdateCache() const;
  bool is_only_from_cache() const;
  bool IsNeedReadCache() const;
  bool IsNeedCacheDo() const;
  bool HashtagIsConsistent(const std::string& lhs, const std::string& rhs) const;
  uint64_t GetDoDuration() const { return do_duration_; };
  void SetDbName(const std::string& db_name) { db_name_ = db_name; }
  std::string GetDBName() { return db_name_; }

  std::string name() const;
  CmdRes& res();
  std::string db_name() const;
  BinlogOffset binlog_offset() const;
  PikaCmdArgsType& argv();
  virtual std::string ToRedisProtocol();

  void SetConn(const std::shared_ptr<net::NetConn>& conn);
  std::shared_ptr<net::NetConn> GetConn();

  void SetResp(const std::shared_ptr<std::string>& resp);
  std::shared_ptr<std::string> GetResp();

  void SetStage(CmdStage stage);

  virtual void DoBinlog(const std::shared_ptr<SyncMasterSlot>& slot);

 protected:
  // enable copy, used default copy
  // Cmd(const Cmd&);
  void ProcessCommand(const std::shared_ptr<Slot>& slot, const std::shared_ptr<SyncMasterSlot>& sync_slot,
                      const HintKeys& hint_key = HintKeys());
  void InternalProcessCommand(const std::shared_ptr<Slot>& slot, const std::shared_ptr<SyncMasterSlot>& sync_slot,
                              const HintKeys& hint_key);
  void DoCommand(const std::shared_ptr<Slot>& slot, const HintKeys& hint_key);
  bool CheckArg(uint64_t num) const;
  void LogCommand() const;

  std::string name_;
  int arity_ = -2;
  uint32_t flag_ = 0;


 protected:
  CmdRes res_;
  PikaCmdArgsType argv_;
  std::string db_name_;
  rocksdb::Status s_;

  std::weak_ptr<net::NetConn> conn_;
  std::weak_ptr<std::string> resp_;
  CmdStage stage_ = kNone;
  uint64_t do_duration_ = 0;

 private:
  virtual void DoInitial() = 0;
  virtual void Clear(){};

  Cmd& operator=(const Cmd&);
};

using CmdTable = std::unordered_map<std::string, std::unique_ptr<Cmd>>;

// Method for Cmd Table
void InitCmdTable(CmdTable* cmd_table);
Cmd* GetCmdFromDB(const std::string& opt, const CmdTable& cmd_table);

void RedisAppendContent(std::string& str, const std::string& value) {
  str.append(value.data(), value.size());
  str.append(kNewLine);
}

void RedisAppendLen(std::string& str, int64_t ori, const std::string& prefix) {
  char buf[32];
  pstd::ll2string(buf, 32, static_cast<long long>(ori));
  str.append(prefix);
  str.append(buf);
  str.append(kNewLine);
}

void TryAliasChange(std::vector<std::string>* argv);

#endif<|MERGE_RESOLUTION|>--- conflicted
+++ resolved
@@ -247,7 +247,6 @@
 static const int RAW_ARGS_LEN = 1024 * 1024;
 
 enum CmdFlags {
-<<<<<<< HEAD
   kCmdFlagsRead = 1,  // default rw
   kCmdFlagsWrite = (1 << 1),
   kCmdFlagsAdmin = (1 << 2),  // default type
@@ -270,36 +269,8 @@
   kCmdFlagsUpdateCache = (1 << 19),
   kCmdFlagsDoThroughDB = (1 << 20),
   kCmdFlagsOperateKey = (1 << 21),  // redis keySpace
-=======
-  kCmdFlagsRead = 0,  // default rw
-  kCmdFlagsWrite = 1,
-  kCmdFlagsAdmin = 0,  // default type
-  kCmdFlagsKv = 2,
-  kCmdFlagsHash = 4,
-  kCmdFlagsList = 6,
-  kCmdFlagsSet = 8,
-  kCmdFlagsZset = 10,
-  kCmdFlagsBit = 12,
-  kCmdFlagsHyperLogLog = 14,
-  kCmdFlagsGeo = 16,
-  kCmdFlagsPubSub = 18,
-  kCmdFlagsNoLocal = 0,  // default nolocal
-  kCmdFlagsLocal = 32,
-  kCmdFlagsNoSuspend = 0,  // default nosuspend
-  kCmdFlagsSuspend = 64,
-  kCmdFlagsNoPrior = 0,  // default noprior
-  kCmdFlagsPrior = 128,
-  kCmdFlagsNoAdminRequire = 0,  // default no need admin
-  kCmdFlagsAdminRequire = 256,
-  kCmdFlagsDoNotSpecifySlot = 0,  // default do not specify slot
-  kCmdFlagsSingleSlot = 512,
-  kCmdFlagsMultiSlot = 1024,
-  kCmdFlagsPreDo = 2048,
-  kCmdFlagsStream = 1536,
-  kCmdFlagsReadCache = 128,
-  kCmdFlagsUpdateCache = 2048,
-  kCmdFlagsDoThroughDB = 4096,
->>>>>>> 04491d27
+  kCmdFlagsPreDo = (1 << 22),
+  kCmdFlagsStream = (1 << 23),
 };
 
 void inline RedisAppendContent(std::string& str, const std::string& value);
