--- conflicted
+++ resolved
@@ -231,10 +231,9 @@
 const std::string kCmdNamePSubscribe = "psubscribe";
 const std::string kCmdNamePUnSubscribe = "punsubscribe";
 
-<<<<<<< HEAD
 // ACL
 const std::string KCmdNameAcl = "acl";
-=======
+
 // Stream
 const std::string kCmdNameXAdd = "xadd";
 const std::string kCmdNameXDel = "xdel";
@@ -245,7 +244,6 @@
 const std::string kCmdNameXTrim = "xtrim";
 const std::string kCmdNameXInfo = "xinfo";
 
->>>>>>> 5a115784
 
 const std::string kClusterPrefix = "pkcluster";
 using PikaCmdArgsType = net::RedisCmdArgsType;
@@ -270,29 +268,14 @@
   kCmdFlagsSingleSlot = (1 << 15),
   kCmdFlagsMultiSlot = (1 << 16),
   kCmdFlagsNoAuth = (1 << 17),  // command no auth can also be executed
-<<<<<<< HEAD
-  kCmdFlagsFast = (1 << 18),
-  kCmdFlagsSlow = (1 << 19),
-  kCmdFlagsReadCache = (1 << 20),
-  kCmdFlagsUpdateCache = (1 << 21),
-  kCmdFlagsDoThroughDB = (1 << 22),
-  kCmdFlagsKeySpace = (1 << 23),
-
-  kCmdFlagsNoLocal = 0,    // default nolocal
-  kCmdFlagsNoSuspend = 0,  // default nosuspend
-  kCmdFlagsNoPrior = 0,    // default noprior
-  kCmdFlagsPrior = 128,
-  kCmdFlagsDoNotSpecifySlot = 0,  // default do not specify slot
-  kCmdFlagsNoAdminRequire = 0,    // default no need admin
-  kCmdFlagsPreDo = 2048,
-=======
   kCmdFlagsReadCache = (1 << 18),
   kCmdFlagsUpdateCache = (1 << 19),
   kCmdFlagsDoThroughDB = (1 << 20),
   kCmdFlagsOperateKey = (1 << 21),  // redis keySpace
   kCmdFlagsPreDo = (1 << 22),
   kCmdFlagsStream = (1 << 23),
->>>>>>> 5a115784
+  kCmdFlagsFast = (1 << 24),
+  kCmdFlagsSlow = (1 << 25),
 };
 
 void inline RedisAppendContent(std::string& str, const std::string& value);
@@ -504,7 +487,6 @@
     std::shared_ptr<SyncMasterSlot> sync_slot;
     HintKeys hint_keys;
   };
-<<<<<<< HEAD
   struct CommandStatistics {
     CommandStatistics() = default;
     CommandStatistics(const CommandStatistics& other) {
@@ -516,9 +498,6 @@
   };
   CommandStatistics state;
   Cmd(std::string name, int arity, uint32_t flag, uint32_t aclCategory = 0);
-=======
-  Cmd(std::string name, int arity, uint32_t flag) : name_(std::move(name)), arity_(arity), flag_(flag) {}
->>>>>>> 5a115784
   virtual ~Cmd() = default;
 
   virtual std::vector<std::string> current_key() const;
@@ -597,10 +576,7 @@
   int arity_ = -2;
   uint32_t flag_ = 0;
 
-<<<<<<< HEAD
   std::vector<std::string> subCmdName_;  // sub command name, may be empty
-=======
->>>>>>> 5a115784
 
  protected:
   CmdRes res_;
