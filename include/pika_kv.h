--- conflicted
+++ resolved
@@ -18,12 +18,8 @@
 class SetCmd : public Cmd {
  public:
   enum SetCondition { kNONE, kNX, kXX, kVX, kEXORPX };
-<<<<<<< HEAD
   SetCmd(const std::string& name, int arity, uint32_t flag)
       : Cmd(name, arity, flag, static_cast<uint32_t>(AclCategory::STRING)){};
-=======
-  SetCmd(const std::string& name, int arity, uint32_t flag) : Cmd(name, arity, flag) {};
->>>>>>> 5a115784
   std::vector<std::string> current_key() const override {
     std::vector<std::string> res;
     res.push_back(key_);
@@ -55,12 +51,8 @@
 
 class GetCmd : public Cmd {
  public:
-<<<<<<< HEAD
   GetCmd(const std::string& name, int arity, uint32_t flag)
       : Cmd(name, arity, flag, static_cast<uint32_t>(AclCategory::STRING)){};
-=======
-  GetCmd(const std::string& name, int arity, uint32_t flag) : Cmd(name, arity, flag){};
->>>>>>> 5a115784
   std::vector<std::string> current_key() const override {
     std::vector<std::string> res;
     res.push_back(key_);
@@ -84,12 +76,8 @@
 
 class DelCmd : public Cmd {
  public:
-<<<<<<< HEAD
   DelCmd(const std::string& name, int arity, uint32_t flag)
       : Cmd(name, arity, flag, static_cast<uint32_t>(AclCategory::KEYSPACE)){};
-=======
-  DelCmd(const std::string& name, int arity, uint32_t flag) : Cmd(name, arity, flag){};
->>>>>>> 5a115784
   void Do(std::shared_ptr<Slot> slot = nullptr) override;
   void DoThroughDB(std::shared_ptr<Slot> slot = nullptr) override;
   void DoUpdateCache(std::shared_ptr<Slot> slot = nullptr) override;
@@ -108,12 +96,8 @@
 
 class IncrCmd : public Cmd {
  public:
-<<<<<<< HEAD
   IncrCmd(const std::string& name, int arity, uint32_t flag)
       : Cmd(name, arity, flag, static_cast<uint32_t>(AclCategory::STRING)){};
-=======
-  IncrCmd(const std::string& name, int arity, uint32_t flag) : Cmd(name, arity, flag){};
->>>>>>> 5a115784
   std::vector<std::string> current_key() const override {
     std::vector<std::string> res;
     res.push_back(key_);
@@ -135,12 +119,8 @@
 
 class IncrbyCmd : public Cmd {
  public:
-<<<<<<< HEAD
   IncrbyCmd(const std::string& name, int arity, uint32_t flag)
       : Cmd(name, arity, flag, static_cast<uint32_t>(AclCategory::STRING)){};
-=======
-  IncrbyCmd(const std::string& name, int arity, uint32_t flag) : Cmd(name, arity, flag){};
->>>>>>> 5a115784
   std::vector<std::string> current_key() const override {
     std::vector<std::string> res;
     res.push_back(key_);
@@ -162,12 +142,8 @@
 
 class IncrbyfloatCmd : public Cmd {
  public:
-<<<<<<< HEAD
   IncrbyfloatCmd(const std::string& name, int arity, uint32_t flag)
       : Cmd(name, arity, flag, static_cast<uint32_t>(AclCategory::STRING)){};
-=======
-  IncrbyfloatCmd(const std::string& name, int arity, uint32_t flag) : Cmd(name, arity, flag){};
->>>>>>> 5a115784
   std::vector<std::string> current_key() const override {
     std::vector<std::string> res;
     res.push_back(key_);
@@ -189,12 +165,8 @@
 
 class DecrCmd : public Cmd {
  public:
-<<<<<<< HEAD
   DecrCmd(const std::string& name, int arity, uint32_t flag)
       : Cmd(name, arity, flag, static_cast<uint32_t>(AclCategory::STRING)){};
-=======
-  DecrCmd(const std::string& name, int arity, uint32_t flag) : Cmd(name, arity, flag){};
->>>>>>> 5a115784
   std::vector<std::string> current_key() const override {
     std::vector<std::string> res;
     res.push_back(key_);
@@ -216,12 +188,8 @@
 
 class DecrbyCmd : public Cmd {
  public:
-<<<<<<< HEAD
   DecrbyCmd(const std::string& name, int arity, uint32_t flag)
       : Cmd(name, arity, flag, static_cast<uint32_t>(AclCategory::STRING)){};
-=======
-  DecrbyCmd(const std::string& name, int arity, uint32_t flag) : Cmd(name, arity, flag){};
->>>>>>> 5a115784
   std::vector<std::string> current_key() const override {
     std::vector<std::string> res;
     res.push_back(key_);
@@ -243,12 +211,8 @@
 
 class GetsetCmd : public Cmd {
  public:
-<<<<<<< HEAD
   GetsetCmd(const std::string& name, int arity, uint32_t flag)
       : Cmd(name, arity, flag, static_cast<uint32_t>(AclCategory::STRING)){};
-=======
-  GetsetCmd(const std::string& name, int arity, uint32_t flag) : Cmd(name, arity, flag){};
->>>>>>> 5a115784
   std::vector<std::string> current_key() const override {
     std::vector<std::string> res;
     res.push_back(key_);
@@ -270,12 +234,8 @@
 
 class AppendCmd : public Cmd {
  public:
-<<<<<<< HEAD
   AppendCmd(const std::string& name, int arity, uint32_t flag)
       : Cmd(name, arity, flag, static_cast<uint32_t>(AclCategory::STRING)){};
-=======
-  AppendCmd(const std::string& name, int arity, uint32_t flag) : Cmd(name, arity, flag){};
->>>>>>> 5a115784
   std::vector<std::string> current_key() const override {
     std::vector<std::string> res;
     res.push_back(key_);
@@ -297,12 +257,8 @@
 
 class MgetCmd : public Cmd {
  public:
-<<<<<<< HEAD
   MgetCmd(const std::string& name, int arity, uint32_t flag)
       : Cmd(name, arity, flag, static_cast<uint32_t>(AclCategory::STRING)){};
-=======
-  MgetCmd(const std::string& name, int arity, uint32_t flag) : Cmd(name, arity, flag){};
->>>>>>> 5a115784
   void Do(std::shared_ptr<Slot> slot = nullptr) override;
   void ReadCache(std::shared_ptr<Slot> slot = nullptr) override;
   void DoThroughDB(std::shared_ptr<Slot> slot = nullptr) override;
@@ -325,12 +281,8 @@
 
 class KeysCmd : public Cmd {
  public:
-<<<<<<< HEAD
   KeysCmd(const std::string& name, int arity, uint32_t flag)
       : Cmd(name, arity, flag, static_cast<uint32_t>(AclCategory::STRING)) {}
-=======
-  KeysCmd(const std::string& name, int arity, uint32_t flag) : Cmd(name, arity, flag) {}
->>>>>>> 5a115784
   void Do(std::shared_ptr<Slot> slot = nullptr) override;
   void Split(std::shared_ptr<Slot> slot, const HintKeys& hint_keys) override {};
   void Merge() override {};
@@ -346,12 +298,8 @@
 
 class SetnxCmd : public Cmd {
  public:
-<<<<<<< HEAD
   SetnxCmd(const std::string& name, int arity, uint32_t flag)
       : Cmd(name, arity, flag, static_cast<uint32_t>(AclCategory::STRING)) {}
-=======
-  SetnxCmd(const std::string& name, int arity, uint32_t flag) : Cmd(name, arity, flag) {}
->>>>>>> 5a115784
   std::vector<std::string> current_key() const override {
     std::vector<std::string> res;
     res.push_back(key_);
@@ -373,12 +321,8 @@
 
 class SetexCmd : public Cmd {
  public:
-<<<<<<< HEAD
   SetexCmd(const std::string& name, int arity, uint32_t flag)
       : Cmd(name, arity, flag, static_cast<uint32_t>(AclCategory::STRING)) {}
-=======
-  SetexCmd(const std::string& name, int arity, uint32_t flag) : Cmd(name, arity, flag) {}
->>>>>>> 5a115784
   std::vector<std::string> current_key() const override {
     std::vector<std::string> res;
     res.push_back(key_);
@@ -402,12 +346,8 @@
 
 class PsetexCmd : public Cmd {
  public:
-<<<<<<< HEAD
   PsetexCmd(const std::string& name, int arity, uint32_t flag)
       : Cmd(name, arity, flag, static_cast<uint32_t>(AclCategory::STRING)) {}
-=======
-  PsetexCmd(const std::string& name, int arity, uint32_t flag) : Cmd(name, arity, flag) {}
->>>>>>> 5a115784
   std::vector<std::string> current_key() const override {
     std::vector<std::string> res;
     res.push_back(key_);
@@ -431,12 +371,8 @@
 
 class DelvxCmd : public Cmd {
  public:
-<<<<<<< HEAD
   DelvxCmd(const std::string& name, int arity, uint32_t flag)
       : Cmd(name, arity, flag, static_cast<uint32_t>(AclCategory::STRING)) {}
-=======
-  DelvxCmd(const std::string& name, int arity, uint32_t flag) : Cmd(name, arity, flag) {}
->>>>>>> 5a115784
   std::vector<std::string> current_key() const override {
     std::vector<std::string> res;
     res.push_back(key_);
@@ -457,12 +393,8 @@
 
 class MsetCmd : public Cmd {
  public:
-<<<<<<< HEAD
   MsetCmd(const std::string& name, int arity, uint32_t flag)
       : Cmd(name, arity, flag, static_cast<uint32_t>(AclCategory::STRING)) {
-=======
-  MsetCmd(const std::string& name, int arity, uint32_t flag) : Cmd(name, arity, flag) {
->>>>>>> 5a115784
     set_cmd_ = std::make_shared<SetCmd>(kCmdNameSet, -3, kCmdFlagsWrite | kCmdFlagsSingleSlot | kCmdFlagsKv);
   }
   MsetCmd(const MsetCmd& other) : Cmd(other), kvs_(other.kvs_) {
@@ -494,15 +426,12 @@
 
 class MsetnxCmd : public Cmd {
  public:
-<<<<<<< HEAD
   MsetnxCmd(const std::string& name, int arity, uint32_t flag)
       : Cmd(name, arity, flag, static_cast<uint32_t>(AclCategory::STRING)) {
-=======
-  MsetnxCmd(const std::string& name, int arity, uint32_t flag) : Cmd(name, arity, flag) {
->>>>>>> 5a115784
     set_cmd_ = std::make_shared<SetCmd>(kCmdNameSet, -3, kCmdFlagsWrite | kCmdFlagsSingleSlot | kCmdFlagsKv);
   }
-  MsetnxCmd(const MsetnxCmd& other) : Cmd(other), kvs_(other.kvs_), success_(other.success_) {
+  MsetnxCmd(const MsetnxCmd& other)
+      : Cmd(other), kvs_(other.kvs_), success_(other.success_) {
     set_cmd_ = std::make_shared<SetCmd>(kCmdNameSet, -3, kCmdFlagsWrite | kCmdFlagsSingleSlot | kCmdFlagsKv);
   }
   std::vector<std::string> current_key() const override {
@@ -528,12 +457,8 @@
 
 class GetrangeCmd : public Cmd {
  public:
-<<<<<<< HEAD
   GetrangeCmd(const std::string& name, int arity, uint32_t flag)
       : Cmd(name, arity, flag, static_cast<uint32_t>(AclCategory::STRING)) {}
-=======
-  GetrangeCmd(const std::string& name, int arity, uint32_t flag) : Cmd(name, arity, flag) {}
->>>>>>> 5a115784
   std::vector<std::string> current_key() const override {
     std::vector<std::string> res;
     res.push_back(key_);
@@ -559,12 +484,8 @@
 
 class SetrangeCmd : public Cmd {
  public:
-<<<<<<< HEAD
   SetrangeCmd(const std::string& name, int arity, uint32_t flag)
       : Cmd(name, arity, flag, static_cast<uint32_t>(AclCategory::STRING)) {}
-=======
-  SetrangeCmd(const std::string& name, int arity, uint32_t flag) : Cmd(name, arity, flag) {}
->>>>>>> 5a115784
   std::vector<std::string> current_key() const override {
     std::vector<std::string> res;
     res.push_back(key_);
@@ -587,12 +508,8 @@
 
 class StrlenCmd : public Cmd {
  public:
-<<<<<<< HEAD
   StrlenCmd(const std::string& name, int arity, uint32_t flag)
       : Cmd(name, arity, flag, static_cast<uint32_t>(AclCategory::STRING)) {}
-=======
-  StrlenCmd(const std::string& name, int arity, uint32_t flag) : Cmd(name, arity, flag) {}
->>>>>>> 5a115784
   std::vector<std::string> current_key() const override {
     std::vector<std::string> res;
     res.push_back(key_);
@@ -616,12 +533,8 @@
 
 class ExistsCmd : public Cmd {
  public:
-<<<<<<< HEAD
   ExistsCmd(const std::string& name, int arity, uint32_t flag)
       : Cmd(name, arity, flag, static_cast<uint32_t>(AclCategory::KEYSPACE)) {}
-=======
-  ExistsCmd(const std::string& name, int arity, uint32_t flag) : Cmd(name, arity, flag) {}
->>>>>>> 5a115784
   void Do(std::shared_ptr<Slot> slot = nullptr) override;
   void ReadCache(std::shared_ptr<Slot> slot = nullptr) override;
   void DoThroughDB(std::shared_ptr<Slot> slot = nullptr) override;
@@ -638,12 +551,8 @@
 
 class ExpireCmd : public Cmd {
  public:
-<<<<<<< HEAD
   ExpireCmd(const std::string& name, int arity, uint32_t flag)
       : Cmd(name, arity, flag, static_cast<uint32_t>(AclCategory::KEYSPACE)) {}
-=======
-  ExpireCmd(const std::string& name, int arity, uint32_t flag) : Cmd(name, arity, flag) {}
->>>>>>> 5a115784
   std::vector<std::string> current_key() const override {
     std::vector<std::string> res;
     res.push_back(key_);
@@ -666,12 +575,8 @@
 
 class PexpireCmd : public Cmd {
  public:
-<<<<<<< HEAD
   PexpireCmd(const std::string& name, int arity, uint32_t flag)
       : Cmd(name, arity, flag, static_cast<uint32_t>(AclCategory::KEYSPACE)) {}
-=======
-  PexpireCmd(const std::string& name, int arity, uint32_t flag) : Cmd(name, arity, flag) {}
->>>>>>> 5a115784
   std::vector<std::string> current_key() const override {
     std::vector<std::string> res;
     res.push_back(key_);
@@ -694,12 +599,8 @@
 
 class ExpireatCmd : public Cmd {
  public:
-<<<<<<< HEAD
   ExpireatCmd(const std::string& name, int arity, uint32_t flag)
       : Cmd(name, arity, flag, static_cast<uint32_t>(AclCategory::KEYSPACE)) {}
-=======
-  ExpireatCmd(const std::string& name, int arity, uint32_t flag) : Cmd(name, arity, flag) {}
->>>>>>> 5a115784
   std::vector<std::string> current_key() const override {
     std::vector<std::string> res;
     res.push_back(key_);
@@ -721,12 +622,8 @@
 
 class PexpireatCmd : public Cmd {
  public:
-<<<<<<< HEAD
   PexpireatCmd(const std::string& name, int arity, uint32_t flag)
       : Cmd(name, arity, flag, static_cast<uint32_t>(AclCategory::KEYSPACE)) {}
-=======
-  PexpireatCmd(const std::string& name, int arity, uint32_t flag) : Cmd(name, arity, flag) {}
->>>>>>> 5a115784
   std::vector<std::string> current_key() const override {
     std::vector<std::string> res;
     res.push_back(key_);
@@ -749,12 +646,8 @@
 
 class TtlCmd : public Cmd {
  public:
-<<<<<<< HEAD
   TtlCmd(const std::string& name, int arity, uint32_t flag)
       : Cmd(name, arity, flag, static_cast<uint32_t>(AclCategory::KEYSPACE)) {}
-=======
-  TtlCmd(const std::string& name, int arity, uint32_t flag) : Cmd(name, arity, flag) {}
->>>>>>> 5a115784
   std::vector<std::string> current_key() const override {
     std::vector<std::string> res;
     res.push_back(key_);
@@ -775,12 +668,8 @@
 
 class PttlCmd : public Cmd {
  public:
-<<<<<<< HEAD
   PttlCmd(const std::string& name, int arity, uint32_t flag)
       : Cmd(name, arity, flag, static_cast<uint32_t>(AclCategory::KEYSPACE)) {}
-=======
-  PttlCmd(const std::string& name, int arity, uint32_t flag) : Cmd(name, arity, flag) {}
->>>>>>> 5a115784
   std::vector<std::string> current_key() const override {
     std::vector<std::string> res;
     res.push_back(key_);
@@ -801,12 +690,8 @@
 
 class PersistCmd : public Cmd {
  public:
-<<<<<<< HEAD
   PersistCmd(const std::string& name, int arity, uint32_t flag)
       : Cmd(name, arity, flag, static_cast<uint32_t>(AclCategory::KEYSPACE)) {}
-=======
-  PersistCmd(const std::string& name, int arity, uint32_t flag) : Cmd(name, arity, flag) {}
->>>>>>> 5a115784
   std::vector<std::string> current_key() const override {
     std::vector<std::string> res;
     res.push_back(key_);
@@ -827,12 +712,8 @@
 
 class TypeCmd : public Cmd {
  public:
-<<<<<<< HEAD
   TypeCmd(const std::string& name, int arity, uint32_t flag)
       : Cmd(name, arity, flag, static_cast<uint32_t>(AclCategory::KEYSPACE)) {}
-=======
-  TypeCmd(const std::string& name, int arity, uint32_t flag) : Cmd(name, arity, flag) {}
->>>>>>> 5a115784
   std::vector<std::string> current_key() const override {
     std::vector<std::string> res;
     res.push_back(key_);
@@ -853,20 +734,16 @@
 
 class PTypeCmd : public Cmd {
  public:
-<<<<<<< HEAD
   PTypeCmd(const std::string& name, int arity, uint32_t flag)
       : Cmd(name, arity, flag, static_cast<uint32_t>(AclCategory::KEYSPACE)) {}
-=======
-  PTypeCmd(const std::string& name, int arity, uint32_t flag) : Cmd(name, arity, flag) {}
->>>>>>> 5a115784
-  std::vector<std::string> current_key() const override {
-    std::vector<std::string> res;
-    res.push_back(key_);
-    return res;
-  }
-  void Do(std::shared_ptr<Slot> slot = nullptr) override;
-  void Split(std::shared_ptr<Slot> slot, const HintKeys& hint_keys) override{};
-  void Merge() override{};
+  std::vector<std::string> current_key() const override {
+    std::vector<std::string> res;
+    res.push_back(key_);
+    return res;
+  }
+  void Do(std::shared_ptr<Slot> slot = nullptr) override;
+  void Split(std::shared_ptr<Slot> slot, const HintKeys& hint_keys) override {};
+  void Merge() override {};
   Cmd* Clone() override { return new PTypeCmd(*this); }
 
  private:
@@ -877,12 +754,8 @@
 
 class ScanCmd : public Cmd {
  public:
-<<<<<<< HEAD
   ScanCmd(const std::string& name, int arity, uint32_t flag)
       : Cmd(name, arity, flag, static_cast<uint32_t>(AclCategory::KEYSPACE)), pattern_("*") {}
-=======
-  ScanCmd(const std::string& name, int arity, uint32_t flag) : Cmd(name, arity, flag), pattern_("*") {}
->>>>>>> 5a115784
   void Do(std::shared_ptr<Slot> slot = nullptr) override;
   void Split(std::shared_ptr<Slot> slot, const HintKeys& hint_keys) override {};
   void Merge() override {};
@@ -904,12 +777,8 @@
 
 class ScanxCmd : public Cmd {
  public:
-<<<<<<< HEAD
   ScanxCmd(const std::string& name, int arity, uint32_t flag)
       : Cmd(name, arity, flag, static_cast<uint32_t>(AclCategory::KEYSPACE)), pattern_("*") {}
-=======
-  ScanxCmd(const std::string& name, int arity, uint32_t flag) : Cmd(name, arity, flag), pattern_("*") {}
->>>>>>> 5a115784
   void Do(std::shared_ptr<Slot> slot = nullptr) override;
   void Split(std::shared_ptr<Slot> slot, const HintKeys& hint_keys) override {};
   void Merge() override {};
@@ -930,12 +799,8 @@
 
 class PKSetexAtCmd : public Cmd {
  public:
-<<<<<<< HEAD
   PKSetexAtCmd(const std::string& name, int arity, uint32_t flag)
       : Cmd(name, arity, flag, static_cast<uint32_t>(AclCategory::KEYSPACE)) {}
-=======
-  PKSetexAtCmd(const std::string& name, int arity, uint32_t flag) : Cmd(name, arity, flag) {}
->>>>>>> 5a115784
   std::vector<std::string> current_key() const override {
     std::vector<std::string> res;
     res.push_back(key_);
@@ -957,12 +822,8 @@
 
 class PKScanRangeCmd : public Cmd {
  public:
-<<<<<<< HEAD
   PKScanRangeCmd(const std::string& name, int arity, uint32_t flag)
       : Cmd(name, arity, flag, static_cast<uint32_t>(AclCategory::KEYSPACE)), pattern_("*") {}
-=======
-  PKScanRangeCmd(const std::string& name, int arity, uint32_t flag) : Cmd(name, arity, flag), pattern_("*") {}
->>>>>>> 5a115784
   std::vector<std::string> current_key() const override {
     std::vector<std::string> res;
     res.push_back(key_start_);
@@ -991,12 +852,8 @@
 
 class PKRScanRangeCmd : public Cmd {
  public:
-<<<<<<< HEAD
   PKRScanRangeCmd(const std::string& name, int arity, uint32_t flag)
       : Cmd(name, arity, flag, static_cast<uint32_t>(AclCategory::KEYSPACE)), pattern_("*") {}
-=======
-  PKRScanRangeCmd(const std::string& name, int arity, uint32_t flag) : Cmd(name, arity, flag), pattern_("*") {}
->>>>>>> 5a115784
   std::vector<std::string> current_key() const override {
     std::vector<std::string> res;
     res.push_back(key_start_);
