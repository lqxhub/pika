#ifndef __PIKA_CONF_H__
#define __PIKA_CONF_H__
#include <pthread.h>
#include "stdlib.h"
#include "stdio.h"

#include "mutexlock.h"
#include "pika_define.h"
#include "xdebug.h"
#include "base_conf.h"

class PikaConf : public BaseConf
{
public:
    PikaConf(const char* path);
<<<<<<< HEAD
    ~PikaConf() { pthread_rwlock_destroy(&rwlock_); }
=======
    ~PikaConf()             { pthread_rwlock_destory(&rwlock_); }
>>>>>>> 4704158c
    int port()              { RWLock l(&rwlock_, false); return port_; }
    int thread_num()        { RWLock l(&rwlock_, false); return thread_num_; }
    char* log_path()        { RWLock l(&rwlock_, false); return log_path_; }
    int log_level()         { RWLock l(&rwlock_, false); return log_level_; }
    char* db_path()         { RWLock l(&rwlock_, false); return db_path_; }
    int write_buffer_size() { RWLock l(&rwlock_, false); return write_buffer_size_; }
    int timeout()           { RWLock l(&rwlock_, false); return timeout_; }
    char* requirepass()     { RWLock l(&rwlock_, false); return requirepass_; }
    char* conf_path()       { RWLock l(&rwlock_, false); return conf_path_; }
    char* dump_prefix()     { RWLock l(&rwlock_, false); return dump_prefix_; }

    void SetPort(const int value)                 { RWLock l(&rwlock_, true); port_ = value; }
    void SetThreadNum(const int value)            { RWLock l(&rwlock_, true); thread_num_ = value; }
    void SetLogLevel(const int value)             { RWLock l(&rwlock_, true); log_level_ = value; }
    void SetWriteBufferSize(const int value)      { RWLock l(&rwlock_, true); write_buffer_size_ = value; }
    void SetTimeout(const int value)              { RWLock l(&rwlock_, true); timeout_ = value; }
    void SetRequirePass(const std::string &value) {
        RWLock l(&rwlock_, true);
        snprintf (requirepass_, sizeof(requirepass_), "%s", value.data());
    }
    void SetDumpPrefix(const std::string &value) {
        RWLock l(&rwlock_, true);
        snprintf (dump_prefix_, sizeof(dump_prefix_), "%s", value.data());
    }

private:
    int port_;
    int thread_num_;
    char log_path_[PIKA_WORD_SIZE];
    char db_path_[PIKA_WORD_SIZE];
    int write_buffer_size_;
    int log_level_;
    int timeout_;
    char requirepass_[PIKA_WORD_SIZE];
    char dump_prefix_[PIKA_WORD_SIZE];

    char conf_path_[PIKA_WORD_SIZE];
    pthread_rwlock_t rwlock_;
};

#endif<|MERGE_RESOLUTION|>--- conflicted
+++ resolved
@@ -13,11 +13,7 @@
 {
 public:
     PikaConf(const char* path);
-<<<<<<< HEAD
-    ~PikaConf() { pthread_rwlock_destroy(&rwlock_); }
-=======
     ~PikaConf()             { pthread_rwlock_destory(&rwlock_); }
->>>>>>> 4704158c
     int port()              { RWLock l(&rwlock_, false); return port_; }
     int thread_num()        { RWLock l(&rwlock_, false); return thread_num_; }
     char* log_path()        { RWLock l(&rwlock_, false); return log_path_; }
