// Copyright (c) 2015-present, Qihoo, Inc.  All rights reserved.
// This source code is licensed under the BSD-style license found in the
// LICENSE file in the root directory of this source tree. An additional grant
// of patent rights can be found in the PATENTS file in the same directory.

#include "include/pika_conf.h"

#include <glog/logging.h>

#include <strings.h>
#include <algorithm>

#include "pstd/include/env.h"
#include "pstd/include/pstd_string.h"

<<<<<<< HEAD
#include "include/acl.h"
=======
#include "cache/include/config.h"
>>>>>>> 3ad5f2f9
#include "include/pika_define.h"

using pstd::Status;

PikaConf::PikaConf(const std::string& path)
    : pstd::BaseConf(path), conf_path_(path), local_meta_(std::make_unique<PikaMeta>()) {}

Status PikaConf::InternalGetTargetDB(const std::string& db_name, uint32_t* const target) {
  int32_t db_index = -1;
  for (size_t idx = 0; idx < db_structs_.size(); ++idx) {
    if (db_structs_[idx].db_name == db_name) {
      db_index = static_cast<int32_t>(idx);
      break;
    }
  }
  if (db_index == -1) {
    return Status::NotFound("db : " + db_name + " not found");
  }
  *target = db_index;
  return Status::OK();
}

Status PikaConf::DBSlotsSanityCheck(const std::string& db_name, const std::set<uint32_t>& slot_ids, bool is_add) {
  std::shared_lock l(rwlock_);
  uint32_t db_index = 0;
  Status s = InternalGetTargetDB(db_name, &db_index);
  if (!s.ok()) {
    return s;
  }
  // Sanity Check
  for (const auto& id : slot_ids) {
    if (id >= db_structs_[db_index].slot_num) {
      return Status::Corruption("slot index out of range");
    } else if (is_add && db_structs_[db_index].slot_ids.count(id) != 0) {
      return Status::Corruption("slot : " + std::to_string(id) + " exist");
    } else if (!is_add && db_structs_[db_index].slot_ids.count(id) == 0) {
      return Status::Corruption("slot : " + std::to_string(id) + " not exist");
    }
  }
  return Status::OK();
}

Status PikaConf::AddDBSlots(const std::string& db_name, const std::set<uint32_t>& slot_ids) {
  Status s = DBSlotsSanityCheck(db_name, slot_ids, true);
  if (!s.ok()) {
    return s;
  }

  std::lock_guard l(rwlock_);
  uint32_t index = 0;
  s = InternalGetTargetDB(db_name, &index);
  if (s.ok()) {
    for (const auto& id : slot_ids) {
      db_structs_[index].slot_ids.insert(id);
    }
    s = local_meta_->StableSave(db_structs_);
  }
  return s;
}

Status PikaConf::RemoveDBSlots(const std::string& db_name, const std::set<uint32_t>& slot_ids) {
  Status s = DBSlotsSanityCheck(db_name, slot_ids, false);
  if (!s.ok()) {
    return s;
  }

  std::lock_guard l(rwlock_);
  uint32_t index = 0;
  s = InternalGetTargetDB(db_name, &index);
  if (s.ok()) {
    for (const auto& id : slot_ids) {
      db_structs_[index].slot_ids.erase(id);
    }
    s = local_meta_->StableSave(db_structs_);
  }
  return s;
}

Status PikaConf::AddDB(const std::string& db_name, const uint32_t slot_num) {
  Status s = AddDBSanityCheck(db_name);
  if (!s.ok()) {
    return s;
  }
  std::lock_guard l(rwlock_);
  db_structs_.push_back({db_name, slot_num, {}});
  s = local_meta_->StableSave(db_structs_);
  return s;
}

Status PikaConf::DelDB(const std::string& db_name) {
  Status s = DelDBSanityCheck(db_name);
  if (!s.ok()) {
    return s;
  }
  std::lock_guard l(rwlock_);
  for (auto iter = db_structs_.begin(); iter != db_structs_.end(); iter++) {
    if (iter->db_name == db_name) {
      db_structs_.erase(iter);
      break;
    }
  }
  return local_meta_->StableSave(db_structs_);
}

Status PikaConf::AddDBSanityCheck(const std::string& db_name) {
  std::shared_lock l(rwlock_);
  uint32_t db_index = 0;
  Status s = InternalGetTargetDB(db_name, &db_index);
  if (!s.IsNotFound()) {
    return Status::Corruption("db: " + db_name + " already exist");
  }
  return Status::OK();
}

Status PikaConf::DelDBSanityCheck(const std::string& db_name) {
  std::shared_lock l(rwlock_);
  uint32_t db_index = 0;
  return InternalGetTargetDB(db_name, &db_index);
}

int PikaConf::Load() {
  int ret = LoadConf();
  if (ret) {
    return ret;
  }

  GetConfInt("timeout", &timeout_);
  if (timeout_ < 0) {
    timeout_ = 60;  // 60s
  }
  GetConfStr("server-id", &server_id_);
  if (server_id_.empty()) {
    server_id_ = "1";
  } else if (PIKA_SERVER_ID_MAX < std::stoull(server_id_)) {
    server_id_ = "PIKA_SERVER_ID_MAX";
  }
  GetConfStr("run-id", &run_id_);
  if (run_id_.empty()) {
    run_id_ = pstd::getRandomHexChars(configRunIDSize);
    // try rewrite run_id_ to diff_commands_
    SetRunID(run_id_);
  } else if (run_id_.length() != configRunIDSize) {
    LOG(FATAL) << "run-id " << run_id_ << " is invalid, its string length should be " << configRunIDSize;
  }
  GetConfStr("replication-id", &replication_id_);
  GetConfStr("requirepass", &requirepass_);
  GetConfStr("masterauth", &masterauth_);
//  GetConfStr("userpass", &userpass_);
  GetConfInt("maxclients", &maxclients_);
  if (maxclients_ <= 0) {
    maxclients_ = 20000;
  }
  GetConfInt("root-connection-num", &root_connection_num_);
  if (root_connection_num_ < 0) {
    root_connection_num_ = 2;
  }

  std::string swe;
  GetConfStr("slowlog-write-errorlog", &swe);
  slowlog_write_errorlog_.store(swe == "yes" ? true : false);

  // slot migrate
  std::string smgrt = "no";
  GetConfStr("slotmigrate", &smgrt);
  slotmigrate_ = (smgrt == "yes") ? true : false;

  int binlog_writer_num = 1;
  GetConfInt("binlog-writer-num", &binlog_writer_num);
  if (binlog_writer_num <= 0 || binlog_writer_num > 24) {
    binlog_writer_num_ = 1;
  } else {
    binlog_writer_num_ = binlog_writer_num;
  }

  int tmp_slowlog_log_slower_than;
  GetConfInt("slowlog-log-slower-than", &tmp_slowlog_log_slower_than);
  slowlog_log_slower_than_.store(tmp_slowlog_log_slower_than);

  GetConfInt("slowlog-max-len", &slowlog_max_len_);
  if (slowlog_max_len_ == 0) {
    slowlog_max_len_ = 128;
  }
  std::string user_blacklist;
  GetConfStr("userblacklist", &user_blacklist);
//  pstd::StringSplit(user_blacklist, COMMA, user_blacklist_);
//  for (auto& item : user_blacklist_) {
//    pstd::StringToLower(item);
//  }
  GetConfInt("default-slot-num", &default_slot_num_);
  if (default_slot_num_ <= 0) {
    LOG(FATAL) << "config default-slot-num error,"
               << " it should greater than zero, the actual is: " << default_slot_num_;
  }
  GetConfStr("dump-path", &bgsave_path_);
  bgsave_path_ = bgsave_path_.empty() ? "./dump/" : bgsave_path_;
  if (bgsave_path_[bgsave_path_.length() - 1] != '/') {
    bgsave_path_ += "/";
  }
  GetConfInt("dump-expire", &expire_dump_days_);
  if (expire_dump_days_ < 0) {
    expire_dump_days_ = 0;
  }
  GetConfStr("dump-prefix", &bgsave_prefix_);

  GetConfInt("expire-logs-nums", &expire_logs_nums_);
  if (expire_logs_nums_ <= 10) {
    expire_logs_nums_ = 10;
  }
  GetConfInt("expire-logs-days", &expire_logs_days_);
  if (expire_logs_days_ <= 0) {
    expire_logs_days_ = 1;
  }
  GetConfStr("compression", &compression_);
  GetConfStr("compression_per_level", &compression_per_level_);
  // set slave read only true as default
  slave_read_only_ = true;
  GetConfInt("slave-priority", &slave_priority_);

  //
  // Immutable Sections
  //
  GetConfInt("port", &port_);
  GetConfStr("log-path", &log_path_);
  log_path_ = log_path_.empty() ? "./log/" : log_path_;
  if (log_path_[log_path_.length() - 1] != '/') {
    log_path_ += "/";
  }
  GetConfStr("loglevel", &log_level_);
  GetConfStr("db-path", &db_path_);
  db_path_ = db_path_.empty() ? "./db/" : db_path_;
  if (db_path_[db_path_.length() - 1] != '/') {
    db_path_ += "/";
  }
  local_meta_->SetPath(db_path_);

  GetConfInt("thread-num", &thread_num_);
  if (thread_num_ <= 0) {
    thread_num_ = 12;
  }

  GetConfInt("thread-pool-size", &thread_pool_size_);
  if (thread_pool_size_ <= 0) {
    thread_pool_size_ = 12;
  }
  if (thread_pool_size_ > 100) {
    thread_pool_size_ = 100;
  }
  GetConfInt("sync-thread-num", &sync_thread_num_);
  if (sync_thread_num_ <= 0) {
    sync_thread_num_ = 3;
  }
  if (sync_thread_num_ > 24) {
    sync_thread_num_ = 24;
  }

  std::string instance_mode;
  GetConfStr("instance-mode", &instance_mode);
  classic_mode_.store(instance_mode.empty() || !strcasecmp(instance_mode.data(), "classic"));

  if (classic_mode_.load()) {
    GetConfInt("databases", &databases_);
    if (databases_ < 1 || databases_ > 8) {
      LOG(FATAL) << "config databases error, limit [1 ~ 8], the actual is: " << databases_;
    }
    for (int idx = 0; idx < databases_; ++idx) {
      db_structs_.push_back({"db" + std::to_string(idx), 1, {0}});
    }
  }
  default_db_ = db_structs_[0].db_name;

  int tmp_replication_num = 0;
  GetConfInt("replication-num", &tmp_replication_num);
  if (tmp_replication_num > 4 || tmp_replication_num < 0) {
    LOG(FATAL) << "replication-num " << tmp_replication_num << "is invalid, please pick from [0...4]";
  }
  replication_num_.store(tmp_replication_num);

  int tmp_consensus_level = 0;
  GetConfInt("consensus-level", &tmp_consensus_level);
  if (tmp_consensus_level < 0 || tmp_consensus_level > replication_num_.load()) {
    LOG(FATAL) << "consensus-level " << tmp_consensus_level
               << " is invalid, current replication-num: " << replication_num_.load()
               << ", please pick from 0 to replication-num"
               << " [0..." << replication_num_.load() << "]";
  }
  consensus_level_.store(tmp_consensus_level);
  if (classic_mode_.load() && (consensus_level_.load() != 0 || replication_num_.load() != 0)) {
    LOG(FATAL) << "consensus-level & replication-num only configurable under sharding mode,"
               << " set it to be 0 if you are using classic mode";
  }

  compact_cron_ = "";
  GetConfStr("compact-cron", &compact_cron_);
  if (!compact_cron_.empty()) {
    bool have_week = false;
    std::string compact_cron;
    std::string week_str;
    int64_t slash_num = count(compact_cron_.begin(), compact_cron_.end(), '/');
    if (slash_num == 2) {
      have_week = true;
      std::string::size_type first_slash = compact_cron_.find('/');
      week_str = compact_cron_.substr(0, first_slash);
      compact_cron = compact_cron_.substr(first_slash + 1);
    } else {
      compact_cron = compact_cron_;
    }

    std::string::size_type len = compact_cron.length();
    std::string::size_type colon = compact_cron.find('-');
    std::string::size_type underline = compact_cron.find('/');
    if (colon == std::string::npos || underline == std::string::npos || colon >= underline || colon + 1 >= len ||
        colon + 1 == underline || underline + 1 >= len) {
      compact_cron_ = "";
    } else {
      int week = std::atoi(week_str.c_str());
      int start = std::atoi(compact_cron.substr(0, colon).c_str());
      int end = std::atoi(compact_cron.substr(colon + 1, underline).c_str());
      int usage = std::atoi(compact_cron.substr(underline + 1).c_str());
      if ((have_week && (week < 1 || week > 7)) || start < 0 || start > 23 || end < 0 || end > 23 || usage < 0 ||
          usage > 100) {
        compact_cron_ = "";
      }
    }
  }

  compact_interval_ = "";
  GetConfStr("compact-interval", &compact_interval_);
  if (!compact_interval_.empty()) {
    std::string::size_type len = compact_interval_.length();
    std::string::size_type slash = compact_interval_.find('/');
    if (slash == std::string::npos || slash + 1 >= len) {
      compact_interval_ = "";
    } else {
      int interval = std::atoi(compact_interval_.substr(0, slash).c_str());
      int usage = std::atoi(compact_interval_.substr(slash + 1).c_str());
      if (interval <= 0 || usage < 0 || usage > 100) {
        compact_interval_ = "";
      }
    }
  }

  // least-free-disk-resume-size
  GetConfInt64Human("least-free-disk-resume-size", &least_free_disk_to_resume_);
  if (least_free_disk_to_resume_ <= 0) {
    least_free_disk_to_resume_ = 268435456;  // 256Mb
  }

  GetConfInt64("manually-resume-interval", &resume_check_interval_);
  if (resume_check_interval_ <= 0) {
    resume_check_interval_ = 60; // seconds
  }

  GetConfDouble("min-check-resume-ratio", &min_check_resume_ratio_);
  if (min_check_resume_ratio_ < 0) {
    min_check_resume_ratio_ = 0.7;
  }

  // write_buffer_size
  GetConfInt64Human("write-buffer-size", &write_buffer_size_);
  if (write_buffer_size_ <= 0) {
    write_buffer_size_ = 268435456;  // 256Mb
  }

  // arena_block_size
  GetConfInt64Human("arena-block-size", &arena_block_size_);
  if (arena_block_size_ <= 0) {
    arena_block_size_ = write_buffer_size_ >> 3;  // 1/8 of the write_buffer_size_
  }

  // arena_block_size
  GetConfInt64Human("slotmigrate-thread-num_", &slotmigrate_thread_num_);
  if (slotmigrate_thread_num_ < 1 || slotmigrate_thread_num_ > 24) {
    slotmigrate_thread_num_ = 8;  // 1/8 of the write_buffer_size_
  }

  // arena_block_size
  GetConfInt64Human("thread-migrate-keys-num", &thread_migrate_keys_num_);
  if (thread_migrate_keys_num_ < 64 || thread_migrate_keys_num_ > 128) {
    thread_migrate_keys_num_ = 64;  // 1/8 of the write_buffer_size_
  }

  // max_write_buffer_size
  GetConfInt64Human("max-write-buffer-size", &max_write_buffer_size_);
  if (max_write_buffer_size_ <= 0) {
    max_write_buffer_size_ = PIKA_CACHE_SIZE_DEFAULT;  // 10Gb
  }

  // rate-limiter-bandwidth
  GetConfInt64("rate-limiter-bandwidth", &rate_limiter_bandwidth_);
  if (rate_limiter_bandwidth_ <= 0) {
    rate_limiter_bandwidth_ = 2000 * 1024 * 1024;  // 2000MB/s
  }

  // rate-limiter-refill-period-us
  GetConfInt64("rate-limiter-refill-period-us", &rate_limiter_refill_period_us_);
  if (rate_limiter_refill_period_us_ <= 0) {
    rate_limiter_refill_period_us_ = 100 * 1000;
  }

  // rate-limiter-fairness
  GetConfInt64("rate-limiter-fairness", &rate_limiter_fairness_);
  if (rate_limiter_fairness_ <= 0) {
    rate_limiter_fairness_ = 10;
  }

  std::string at;
  GetConfStr("rate-limiter-auto-tuned", &at);
  rate_limiter_auto_tuned_ = at == "yes" || at.empty();

  // max_write_buffer_num
  max_write_buffer_num_ = 2;
  GetConfInt("max-write-buffer-num", &max_write_buffer_num_);
  if (max_write_buffer_num_ <= 0) {
    max_write_buffer_num_ = 2;  // 1 for immutable memtable, 1 for mutable memtable
  }

  // max_client_response_size
  GetConfInt64Human("max-client-response-size", &max_client_response_size_);
  if (max_client_response_size_ <= 0) {
    max_client_response_size_ = 1073741824;  // 1Gb
  }

  // target_file_size_base
  GetConfIntHuman("target-file-size-base", &target_file_size_base_);
  if (target_file_size_base_ <= 0) {
    target_file_size_base_ = 1048576;  // 10Mb
  }

  max_cache_statistic_keys_ = 0;
  GetConfInt("max-cache-statistic-keys", &max_cache_statistic_keys_);
  if (max_cache_statistic_keys_ <= 0) {
    max_cache_statistic_keys_ = 0;
  }

  small_compaction_threshold_ = 5000;
  GetConfInt("small-compaction-threshold", &small_compaction_threshold_);
  if (small_compaction_threshold_ <= 0 || small_compaction_threshold_ >= 100000) {
    small_compaction_threshold_ = 5000;
  }

  max_background_flushes_ = 1;
  GetConfInt("max-background-flushes", &max_background_flushes_);
  if (max_background_flushes_ <= 0) {
    max_background_flushes_ = 1;
  }
  if (max_background_flushes_ >= 4) {
    max_background_flushes_ = 4;
  }

  max_background_compactions_ = 2;
  GetConfInt("max-background-compactions", &max_background_compactions_);
  if (max_background_compactions_ <= 0) {
    max_background_compactions_ = 2;
  }
  if (max_background_compactions_ >= 8) {
    max_background_compactions_ = 8;
  }

  max_background_jobs_ = (1 + 2);
  GetConfInt("max-background-jobs", &max_background_jobs_);
  if (max_background_jobs_ <= 0) {
    max_background_jobs_ = (1 + 2);
  }
  if (max_background_jobs_ >= (8 + 4)) {
    max_background_jobs_ = (8 + 4);
  }

  max_cache_files_ = 5000;
  GetConfInt("max-cache-files", &max_cache_files_);
  if (max_cache_files_ < -1) {
    max_cache_files_ = 5000;
  }
  max_bytes_for_level_multiplier_ = 10;
  GetConfInt("max-bytes-for-level-multiplier", &max_bytes_for_level_multiplier_);
  if (max_bytes_for_level_multiplier_ < 10) {
    max_bytes_for_level_multiplier_ = 5;
  }

  block_size_ = 4 * 1024;
  GetConfInt64Human("block-size", &block_size_);
  if (block_size_ <= 0) {
    block_size_ = 4 * 1024;
  }

  block_cache_ = 8 * 1024 * 1024;
  GetConfInt64Human("block-cache", &block_cache_);
  if (block_cache_ < 0) {
    block_cache_ = 8 * 1024 * 1024;
  }

  num_shard_bits_ = -1;
  GetConfInt64("num-shard-bits", &num_shard_bits_);

  std::string sbc;
  GetConfStr("share-block-cache", &sbc);
  share_block_cache_ = sbc == "yes";

  std::string ciafb;
  GetConfStr("cache-index-and-filter-blocks", &ciafb);
  cache_index_and_filter_blocks_ = ciafb == "yes";

  std::string plfaibic;
  GetConfStr("pin_l0_filter_and_index_blocks_in_cache", &plfaibic);
  pin_l0_filter_and_index_blocks_in_cache_ = plfaibic == "yes";

  std::string offh;
  GetConfStr("optimize-filters-for-hits", &offh);
  optimize_filters_for_hits_ = offh == "yes";

  std::string lcdlb;
  GetConfStr("level-compaction-dynamic-level-bytes", &lcdlb);
  level_compaction_dynamic_level_bytes_ = lcdlb == "yes";

  // daemonize
  std::string dmz;
  GetConfStr("daemonize", &dmz);
  daemonize_ = dmz == "yes";

  // binlog
  std::string wb;
  GetConfStr("write-binlog", &wb);
  write_binlog_ = wb != "no";
  GetConfIntHuman("binlog-file-size", &binlog_file_size_);
  if (binlog_file_size_ < 1024 || static_cast<int64_t>(binlog_file_size_) > (1024LL * 1024 * 1024)) {
    binlog_file_size_ = 100 * 1024 * 1024;  // 100M
  }
  GetConfStr("pidfile", &pidfile_);

  // db sync
  GetConfStr("db-sync-path", &db_sync_path_);
  db_sync_path_ = db_sync_path_.empty() ? "./dbsync/" : db_sync_path_;
  if (db_sync_path_[db_sync_path_.length() - 1] != '/') {
    db_sync_path_ += "/";
  }
  GetConfInt("db-sync-speed", &db_sync_speed_);
  if (db_sync_speed_ < 0 || db_sync_speed_ > 1024) {
    db_sync_speed_ = 1024;
  }
  // network interface
  network_interface_ = "";
  GetConfStr("network-interface", &network_interface_);

  // acl users
  GetConfStrMulti("user", &users_);

  GetConfStr("aclfile", &aclFile_);

  std::string acl_pubsub_default;
  GetConfStr("acl-pubsub-default", &acl_pubsub_default);
  if (acl_pubsub_default == "allchannels") {
    acl_pubsub_default_ = static_cast<uint32_t>(AclSelectorFlag::ALL_CHANNELS);
  }

  int tmp_acllog_max_len = 128;
  GetConfInt("acllog-max-len", &tmp_acllog_max_len);
  if (tmp_acllog_max_len < 0) {
    tmp_acllog_max_len = 128;
  }
  acl_Log_max_len_ = tmp_acllog_max_len;

  // slaveof
  slaveof_ = "";
  GetConfStr("slaveof", &slaveof_);
  if (slaveof_ != "") {
    std::string master_run_id;
    GetConfStr("master-run-id", &master_run_id);
    if (master_run_id.length() == configRunIDSize) {
      master_run_id_ = master_run_id;
    }
  }
  int cache_num = 16 ;
  GetConfInt("cache-num", &cache_num);
  cache_num_ = (0 >= cache_num || 48 < cache_num) ? 16 : cache_num;

  int cache_model = 0;
  GetConfInt("cache-model", &cache_model);
  cache_model_ = (PIKA_CACHE_NONE > cache_model || PIKA_CACHE_READ < cache_model) ? PIKA_CACHE_NONE : cache_model;

  std::string cache_type;
  GetConfStr("cache-type", &cache_type);
  SetCacheType(cache_type);

  int zset_cache_start_pos = 0;
  GetConfInt("zset-cache-start-direction", &zset_cache_start_pos);
  if (zset_cache_start_pos != cache::CACHE_START_FROM_BEGIN && zset_cache_start_pos != cache::CACHE_START_FROM_END) {
    zset_cache_start_pos = cache::CACHE_START_FROM_BEGIN;
  }
  zset_cache_start_pos_ = zset_cache_start_pos;

  int zset_cache_field_num_per_key = DEFAULT_CACHE_ITEMS_PER_KEY;
  GetConfInt("zset-cache-field-num-per-key", &zset_cache_field_num_per_key);
  if (zset_cache_field_num_per_key <= 0) {
    zset_cache_field_num_per_key = DEFAULT_CACHE_ITEMS_PER_KEY;
  }
  zset_cache_field_num_per_key_ = zset_cache_field_num_per_key;

  int64_t cache_maxmemory = PIKA_CACHE_SIZE_DEFAULT;
  GetConfInt64("cache-maxmemory", &cache_maxmemory);
  cache_maxmemory_ = (PIKA_CACHE_SIZE_MIN > cache_maxmemory) ? PIKA_CACHE_SIZE_DEFAULT : cache_maxmemory;

  int cache_maxmemory_policy = 1;
  GetConfInt("cache-maxmemory-policy", &cache_maxmemory_policy);
  cache_maxmemory_policy_ = (0 > cache_maxmemory_policy || 7 < cache_maxmemory_policy) ? 1 : cache_maxmemory_policy;

  int cache_maxmemory_samples = 5 ;
  GetConfInt("cache-maxmemory-samples", &cache_maxmemory_samples);
  cache_maxmemory_samples_ = (1 > cache_maxmemory_samples) ? 5 : cache_maxmemory_samples;

  int cache_lfu_decay_time = 1;
  GetConfInt("cache-lfu-decay-time", &cache_lfu_decay_time);
  cache_lfu_decay_time_ = (0 > cache_lfu_decay_time) ? 1 : cache_lfu_decay_time;
  // sync window size
  int tmp_sync_window_size = kBinlogReadWinDefaultSize;
  GetConfInt("sync-window-size", &tmp_sync_window_size);
  if (tmp_sync_window_size <= 0) {
    sync_window_size_.store(kBinlogReadWinDefaultSize);
  } else if (tmp_sync_window_size > kBinlogReadWinMaxSize) {
    sync_window_size_.store(kBinlogReadWinMaxSize);
  } else {
    sync_window_size_.store(tmp_sync_window_size);
  }

  // max conn rbuf size
  int tmp_max_conn_rbuf_size = PIKA_MAX_CONN_RBUF;
  GetConfIntHuman("max-conn-rbuf-size", &tmp_max_conn_rbuf_size);
  if (tmp_max_conn_rbuf_size == PIKA_MAX_CONN_RBUF_LB || tmp_max_conn_rbuf_size == PIKA_MAX_CONN_RBUF_HB) {
    max_conn_rbuf_size_.store(tmp_max_conn_rbuf_size);
  } else {
    max_conn_rbuf_size_.store(PIKA_MAX_CONN_RBUF);
  }

  // rocksdb blob configure
  GetConfBool("enable-blob-files", &enable_blob_files_);
  GetConfInt64("min-blob-size", &min_blob_size_);
  if (min_blob_size_ <= 0) {
    min_blob_size_ = 4096;
  }
  GetConfInt64Human("blob-file-size", &blob_file_size_);
  if (blob_file_size_ <= 0) {
    blob_file_size_ = 256 * 1024 * 1024;
  }
  GetConfStr("blob-compression-type", &blob_compression_type_);
  GetConfBool("enable-blob-garbage-collection", &enable_blob_garbage_collection_);
  GetConfDouble("blob-garbage-collection-age-cutoff", &blob_garbage_collection_age_cutoff_);
  if (blob_garbage_collection_age_cutoff_ <= 0) {
    blob_garbage_collection_age_cutoff_ = 0.25;
  }
  GetConfDouble("blob-garbage-collection-force-threshold", &blob_garbage_collection_force_threshold_);
  if (blob_garbage_collection_force_threshold_ <= 0) {
    blob_garbage_collection_force_threshold_ = 1.0;
  }
  GetConfInt64("blob-cache", &block_cache_);
  GetConfInt64("blob-num-shard-bits", &blob_num_shard_bits_);

  return ret;

  // throttle-bytes-per-second
  GetConfInt("throttle-bytes-per-second", &throttle_bytes_per_second_);
  if (throttle_bytes_per_second_ <= 0) {
    throttle_bytes_per_second_ = 207200000;
  }

  GetConfInt("max-rsync-parallel-num", &max_rsync_parallel_num_);
  if (max_rsync_parallel_num_ <= 0) {
    max_rsync_parallel_num_ = 4;
  }
}

void PikaConf::TryPushDiffCommands(const std::string& command, const std::string& value) {
  if (!CheckConfExist(command)) {
    diff_commands_[command] = value;
  }
}

void PikaConf::SetCacheType(const std::string &value) {
  cache_string_ = cache_set_ = cache_zset_ = cache_hash_ = cache_list_ = cache_bit_ = 0;
  if (value == "") {
    return;
  }
  std::lock_guard l(rwlock_);

  std::string lower_value = value;
  pstd::StringToLower(lower_value);
  lower_value.erase(remove_if(lower_value.begin(), lower_value.end(), isspace), lower_value.end());
  pstd::StringSplit(lower_value, COMMA, cache_type_);
  for (auto& type : cache_type_) {
    if (type == "string") {
      cache_string_ = 1;
    } else if (type == "set") {
      cache_set_ = 1;
    } else if (type == "zset") {
      cache_zset_ = 1;
    } else if (type == "hash") {
      cache_hash_ = 1;
    } else if (type == "list") {
      cache_list_ = 1;
    } else if (type == "bit") {
      cache_bit_ = 1;
    }
  }
}

int PikaConf::ConfigRewrite() {
//  std::string userblacklist = suser_blacklist();

  std::lock_guard l(rwlock_);
  // Only set value for config item that can be config set.
  SetConfInt("timeout", timeout_);
  SetConfStr("requirepass", requirepass_);
  SetConfStr("masterauth", masterauth_);
//  SetConfStr("userpass", userpass_);
//  SetConfStr("userblacklist", userblacklist);
  SetConfStr("dump-prefix", bgsave_prefix_);
  SetConfInt("maxclients", maxclients_);
  SetConfInt("dump-expire", expire_dump_days_);
  SetConfInt("expire-logs-days", expire_logs_days_);
  SetConfInt("expire-logs-nums", expire_logs_nums_);
  SetConfInt("root-connection-num", root_connection_num_);
  SetConfStr("slowlog-write-errorlog", slowlog_write_errorlog_.load() ? "yes" : "no");
  SetConfInt("slowlog-log-slower-than", slowlog_log_slower_than_.load());
  SetConfInt("slowlog-max-len", slowlog_max_len_);
  SetConfStr("write-binlog", write_binlog_ ? "yes" : "no");
  SetConfStr("run-id", run_id_);
  SetConfStr("master-run-id", master_run_id_);
  SetConfStr("replication-id", replication_id_);
  SetConfInt("max-cache-statistic-keys", max_cache_statistic_keys_);
  SetConfInt("small-compaction-threshold", small_compaction_threshold_);
  SetConfInt("max-client-response-size", static_cast<int32_t>(max_client_response_size_));
  SetConfInt("db-sync-speed", db_sync_speed_);
  SetConfStr("compact-cron", compact_cron_);
  SetConfStr("compact-interval", compact_interval_);
  SetConfInt64("least-free-disk-resume-size", least_free_disk_to_resume_);
  SetConfInt64("manually-resume-interval", resume_check_interval_);
  SetConfDouble("min-check-resume-ratio", min_check_resume_ratio_);
  SetConfInt("slave-priority", slave_priority_);
  SetConfInt("throttle-bytes-per-second", throttle_bytes_per_second_);
  SetConfInt("max-rsync-parallel-num", max_rsync_parallel_num_);
  SetConfInt("sync-window-size", sync_window_size_.load());
  SetConfInt("consensus-level", consensus_level_.load());
  SetConfInt("replication-num", replication_num_.load());
  // options for storage engine
  SetConfInt("max-cache-files", max_cache_files_);
  SetConfInt("max-background-compactions", max_background_compactions_);
  SetConfInt("max-background-jobs", max_background_jobs_);
  SetConfInt("max-write-buffer-num", max_write_buffer_num_);
  SetConfInt64("write-buffer-size", write_buffer_size_);
  SetConfInt64("arena-block-size", arena_block_size_);
  SetConfInt64("slotmigrate", slotmigrate_);
  // slaveof config item is special
  SetConfStr("slaveof", slaveof_);

  if (!diff_commands_.empty()) {
    std::vector<pstd::BaseConf::Rep::ConfItem> filtered_items;
    for (const auto& diff_command : diff_commands_) {
      if (!diff_command.second.empty()) {
        pstd::BaseConf::Rep::ConfItem item(pstd::BaseConf::Rep::kConf, diff_command.first, diff_command.second);
        filtered_items.push_back(item);
      }
    }
    if (!filtered_items.empty()) {
      pstd::BaseConf::Rep::ConfItem comment_item(pstd::BaseConf::Rep::kComment, "# Generated by CONFIG REWRITE\n");
      PushConfItem(comment_item);
      for (const auto& item : filtered_items) {
        PushConfItem(item);
      }
    }
    diff_commands_.clear();
  }
  return static_cast<int>(WriteBack());
}

int PikaConf::ConfigRewriteReplicationID() {
  std::lock_guard l(rwlock_);
  SetConfStr("replication-id", replication_id_);
  if (!diff_commands_.empty()) {
    std::vector<pstd::BaseConf::Rep::ConfItem> filtered_items;
    for (const auto& diff_command : diff_commands_) {
      if (!diff_command.second.empty()) {
        pstd::BaseConf::Rep::ConfItem item(pstd::BaseConf::Rep::kConf, diff_command.first, diff_command.second);
        filtered_items.push_back(item);
      }
    }
    if (!filtered_items.empty()) {
      pstd::BaseConf::Rep::ConfItem comment_item(pstd::BaseConf::Rep::kComment,
                                                 "# Generated by ReplicationID CONFIG REWRITE\n");
      PushConfItem(comment_item);
      for (const auto& item : filtered_items) {
        PushConfItem(item);
      }
    }
    diff_commands_.clear();
  }
  return static_cast<int>(WriteBack());
}

rocksdb::CompressionType PikaConf::GetCompression(const std::string& value) {
  if (value == "snappy") {
    return rocksdb::CompressionType::kSnappyCompression;
  } else if (value == "zlib") {
    return rocksdb::CompressionType::kZlibCompression;
  } else if (value == "lz4") {
    return rocksdb::CompressionType::kLZ4Compression;
  } else if (value == "zstd") {
    return rocksdb::CompressionType::kZSTD;
  }
  return rocksdb::CompressionType::kNoCompression;
}

std::vector<rocksdb::CompressionType> PikaConf::compression_per_level() {
  std::shared_lock l(rwlock_);
  std::vector<rocksdb::CompressionType> types;
  if (compression_per_level_.empty()) {
    return types;
  }
  auto left = compression_per_level_.find_first_of('[');
  auto right = compression_per_level_.find_first_of(']');

  if (left == std::string::npos || right == std::string::npos || right <= left + 1) {
    return types;
  }
  std::vector<std::string> strings;
  pstd::StringSplit(compression_per_level_.substr(left + 1, right - left - 1), ':', strings);
  for (const auto& item : strings) {
    types.push_back(GetCompression(pstd::StringTrim(item)));
  }
  return types;
}<|MERGE_RESOLUTION|>--- conflicted
+++ resolved
@@ -13,11 +13,8 @@
 #include "pstd/include/env.h"
 #include "pstd/include/pstd_string.h"
 
-<<<<<<< HEAD
+#include "cache/include/config.h"
 #include "include/acl.h"
-=======
-#include "cache/include/config.h"
->>>>>>> 3ad5f2f9
 #include "include/pika_define.h"
 
 using pstd::Status;
@@ -165,7 +162,7 @@
   GetConfStr("replication-id", &replication_id_);
   GetConfStr("requirepass", &requirepass_);
   GetConfStr("masterauth", &masterauth_);
-//  GetConfStr("userpass", &userpass_);
+  //  GetConfStr("userpass", &userpass_);
   GetConfInt("maxclients", &maxclients_);
   if (maxclients_ <= 0) {
     maxclients_ = 20000;
@@ -202,10 +199,10 @@
   }
   std::string user_blacklist;
   GetConfStr("userblacklist", &user_blacklist);
-//  pstd::StringSplit(user_blacklist, COMMA, user_blacklist_);
-//  for (auto& item : user_blacklist_) {
-//    pstd::StringToLower(item);
-//  }
+  //  pstd::StringSplit(user_blacklist, COMMA, user_blacklist_);
+  //  for (auto& item : user_blacklist_) {
+  //    pstd::StringToLower(item);
+  //  }
   GetConfInt("default-slot-num", &default_slot_num_);
   if (default_slot_num_ <= 0) {
     LOG(FATAL) << "config default-slot-num error,"
@@ -367,7 +364,7 @@
 
   GetConfInt64("manually-resume-interval", &resume_check_interval_);
   if (resume_check_interval_ <= 0) {
-    resume_check_interval_ = 60; // seconds
+    resume_check_interval_ = 60;  // seconds
   }
 
   GetConfDouble("min-check-resume-ratio", &min_check_resume_ratio_);
@@ -588,7 +585,7 @@
       master_run_id_ = master_run_id;
     }
   }
-  int cache_num = 16 ;
+  int cache_num = 16;
   GetConfInt("cache-num", &cache_num);
   cache_num_ = (0 >= cache_num || 48 < cache_num) ? 16 : cache_num;
 
@@ -622,7 +619,7 @@
   GetConfInt("cache-maxmemory-policy", &cache_maxmemory_policy);
   cache_maxmemory_policy_ = (0 > cache_maxmemory_policy || 7 < cache_maxmemory_policy) ? 1 : cache_maxmemory_policy;
 
-  int cache_maxmemory_samples = 5 ;
+  int cache_maxmemory_samples = 5;
   GetConfInt("cache-maxmemory-samples", &cache_maxmemory_samples);
   cache_maxmemory_samples_ = (1 > cache_maxmemory_samples) ? 5 : cache_maxmemory_samples;
 
@@ -692,7 +689,7 @@
   }
 }
 
-void PikaConf::SetCacheType(const std::string &value) {
+void PikaConf::SetCacheType(const std::string& value) {
   cache_string_ = cache_set_ = cache_zset_ = cache_hash_ = cache_list_ = cache_bit_ = 0;
   if (value == "") {
     return;
@@ -721,15 +718,15 @@
 }
 
 int PikaConf::ConfigRewrite() {
-//  std::string userblacklist = suser_blacklist();
+  //  std::string userblacklist = suser_blacklist();
 
   std::lock_guard l(rwlock_);
   // Only set value for config item that can be config set.
   SetConfInt("timeout", timeout_);
   SetConfStr("requirepass", requirepass_);
   SetConfStr("masterauth", masterauth_);
-//  SetConfStr("userpass", userpass_);
-//  SetConfStr("userblacklist", userblacklist);
+  //  SetConfStr("userpass", userpass_);
+  //  SetConfStr("userblacklist", userblacklist);
   SetConfStr("dump-prefix", bgsave_prefix_);
   SetConfInt("maxclients", maxclients_);
   SetConfInt("dump-expire", expire_dump_days_);
