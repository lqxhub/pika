#include "sys/stat.h"
#include "base_conf.h"
#include "pika_conf.h"


PikaConf::PikaConf(const char* path) :
    BaseConf(path)
{
    strcpy(conf_path_, path);

    getConfInt("port", &port_);
    getConfInt("thread_num", &thread_num_);
    getConfStr("log_path", log_path_);
    getConfInt("log_level", &log_level_);
    getConfStr("db_path", db_path_);
    getConfInt("write_buffer_size", &write_buffer_size_);
    getConfInt("timeout", &timeout_);
    getConfStr("requirepass", requirepass_);
<<<<<<< HEAD
    getConfStr("dump_prefix", dump_prefix_);
=======

>>>>>>> 4704158c
    pthread_rwlock_init(&rwlock_, NULL);
}<|MERGE_RESOLUTION|>--- conflicted
+++ resolved
@@ -16,10 +16,7 @@
     getConfInt("write_buffer_size", &write_buffer_size_);
     getConfInt("timeout", &timeout_);
     getConfStr("requirepass", requirepass_);
-<<<<<<< HEAD
     getConfStr("dump_prefix", dump_prefix_);
-=======
 
->>>>>>> 4704158c
     pthread_rwlock_init(&rwlock_, NULL);
 }