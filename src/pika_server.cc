#include <fstream>
#include <glog/logging.h>
#include <assert.h>
#include <sys/ioctl.h>
#include <net/if.h>
#include "env.h"
#include "pika_server.h"
#include "slash_string.h"
#include "bg_thread.h"
#include "pika_conf.h"

extern PikaConf *g_pika_conf;

PikaServer::PikaServer() :
  exit_(false),
  ping_thread_(NULL),
  sid_(0),
  master_ip_(""),
  master_connection_(0),
  master_port_(0),
  repl_state_(PIKA_REPL_NO_CONNECT),
  role_(PIKA_ROLE_SINGLE),
<<<<<<< HEAD
  bgsaving_(false),
  purging_(false),
  accumulative_connections_(0) {
=======
  purging_(false) {
>>>>>>> 40144a90

  pthread_rwlock_init(&rwlock_, NULL);
  
  //Init server ip host
  if (!ServerInit()) {
    LOG(FATAL) << "ServerInit iotcl error";
  }
  // Create nemo handle
  nemo::Options option;

  option.write_buffer_size = g_pika_conf->write_buffer_size();
  option.target_file_size_base = g_pika_conf->target_file_size_base();
	if (g_pika_conf->compression() == "none") {
		 option.compression = false;
  }
  std::string db_path = g_pika_conf->db_path();
  LOG(WARNING) << "Prepare DB...";
  db_ = std::shared_ptr<nemo::Nemo>(new nemo::Nemo(db_path, option));
  assert(db_);
  LOG(WARNING) << "DB Success";

  // Create thread
  for (int i = 0; i < PIKA_MAX_WORKER_THREAD_NUM; i++) {
    pika_worker_thread_[i] = new PikaWorkerThread(1000);
  }

  pika_dispatch_thread_ = new PikaDispatchThread(port_, PIKA_MAX_WORKER_THREAD_NUM, pika_worker_thread_, 3000);
  pika_binlog_receiver_thread_ = new PikaBinlogReceiverThread(port_ + 100, 1000);
  pika_heartbeat_thread_ = new PikaHeartbeatThread(port_ + 200, 1000);
  pika_trysync_thread_ = new PikaTrysyncThread();

  pthread_rwlock_init(&state_protector_, NULL);
  logger_ = new Binlog(g_pika_conf->log_path(), g_pika_conf->binlog_file_size());
}

PikaServer::~PikaServer() {
  if (bgsave_engine_ != NULL) {
    delete bgsave_engine_;
  }

  delete logger_;
  db_.reset();

  for (int i = 0; i < PIKA_MAX_WORKER_THREAD_NUM; i++) {
    delete pika_worker_thread_[i];
  }

  delete pika_dispatch_thread_;
  delete pika_binlog_receiver_thread_;
  delete pika_trysync_thread_;
  delete pika_heartbeat_thread_;

  //TODO
  //delete pika_slaveping_thread_;

  pthread_rwlock_destroy(&state_protector_);
  pthread_rwlock_destroy(&rwlock_);

  DLOG(INFO) << "PikaServer " << pthread_self() << " exit!!!";
}

bool PikaServer::ServerInit() {
	char hname[128];
	struct hostent *hent;

	gethostname(hname, sizeof(hname));
	hent = gethostbyname(hname);

	host_ = inet_ntoa(*(struct in_addr*)(hent->h_addr_list[0]));

	port_ = g_pika_conf->port();	
  DLOG(INFO) << "host: " << host_ << " port: " << port_;
	return true;
}

void PikaServer::Cleanup() {
  // shutdown server
  if (g_pika_conf->daemonize()) {
    unlink(g_pika_conf->pidfile().c_str());
  }

  DestoryCmdInfoTable();

  //g_pika_server->shutdown = true;
  //sleep(1);

  delete this;
  delete g_pika_conf;
  ::google::ShutdownGoogleLogging();
}

void PikaServer::Start() {
  pika_dispatch_thread_->StartThread();
  pika_binlog_receiver_thread_->StartThread();
  pika_heartbeat_thread_->StartThread();
  pika_trysync_thread_->StartThread();

  time(&start_time_s_);

  //SetMaster("127.0.0.1", 9221);

  DLOG(WARNING) << "Pika Server going to start";
  while (!exit_) {
    DoTimingTask();
    // wake up every half hour
    int try_num = 0;
    while (!exit_ && try_num++ < 10) {
      sleep(1);
    }
  }
  DLOG(INFO) << "Goodbye...";
  Cleanup();
}


void PikaServer::DeleteSlave(int fd) {
  slash::MutexLock l(&slave_mutex_);
  std::vector<SlaveItem>::iterator iter = slaves_.begin();

  while (iter != slaves_.end()) {
    if (iter->hb_fd == fd) {
      //pthread_kill(iter->tid);

      // Remove BinlogSender first
   //   static_cast<PikaBinlogSenderThread*>(iter->sender)->SetExit();
   //   
   //   DLOG(INFO) << "DeleteSlave: start join";
   //   int err = pthread_join(iter->sender_tid, NULL);
   //   DLOG(INFO) << "DeleteSlave: after join";
   //   if (err != 0) {
   //     std::string msg = "can't join thread " + std::string(strerror(err));
   //     LOG(WARNING) << msg;
   //     //return Status::Corruption(msg);
   //   }

      delete static_cast<PikaBinlogSenderThread*>(iter->sender);
      
      slaves_.erase(iter);
      DLOG(INFO) << "Delete slave success";
      break;
    }
    iter++;
  }
}

void PikaServer::MayUpdateSlavesMap(int64_t sid, int32_t hb_fd) {
  slash::MutexLock l(&slave_mutex_);
  std::vector<SlaveItem>::iterator iter = slaves_.begin();
  DLOG(INFO) << "MayUpdateSlavesMap, sid: " << sid << " hb_fd: " << hb_fd;
  while (iter != slaves_.end()) {
    if (iter->sid == sid) {
      iter->hb_fd = hb_fd;
      iter->stage = SLAVE_ITEM_STAGE_TWO;
      break;
    }
    iter++;
  }
}

bool PikaServer::FindSlave(std::string& ip_port) {
  slash::MutexLock l(&slave_mutex_);
  std::vector<SlaveItem>::iterator iter = slaves_.begin();

  while (iter != slaves_.end()) {
    if (iter->ip_port == ip_port) {
      return true;
    }
    iter++;
  }
  return false;
}

int32_t PikaServer::GetSlaveListString(std::string& slave_list_str) {
  slash::MutexLock l(&slave_mutex_);
  size_t index = 0, slaves_num = slaves_.size();

  std::stringstream tmp_stream;
  while (index < slaves_num) {
    tmp_stream << "slave" << index << ": host_port=" << slaves_[index].ip_port
                           << " state=" << (slaves_[index].stage == SLAVE_ITEM_STAGE_TWO ? "online" : "offline") << "\r\n";
    index++;
  }
  slave_list_str.assign(tmp_stream.str());
  return slaves_num;
}

void PikaServer::BecomeMaster() {
  slash::RWLock l(&state_protector_, true);
  role_ |= PIKA_ROLE_MASTER;
}

bool PikaServer::SetMaster(std::string& master_ip, int master_port) {
  if (master_ip == "127.0.0.1") {
    master_ip = host_;
  }
  slash::RWLock l(&state_protector_, true);
  if ((role_ ^ PIKA_ROLE_SLAVE) && repl_state_ == PIKA_REPL_NO_CONNECT) {
    master_ip_ = master_ip;
    master_port_ = master_port;
    role_ |= PIKA_ROLE_SLAVE;
    repl_state_ = PIKA_REPL_CONNECT;
    DLOG(INFO) << "open read-only mode";
    g_pika_conf->SetReadonly(true);
    return true;
  }
  return false;
}

bool PikaServer::ShouldConnectMaster() {
  slash::RWLock l(&state_protector_, false);
  DLOG(INFO) << "repl_state: " << repl_state_ << " role: " << role_ << " master_connection: " << master_connection_;
  if (repl_state_ == PIKA_REPL_CONNECT) {
    return true;
  }
  return false;
}

void PikaServer::ConnectMasterDone() {
  slash::RWLock l(&state_protector_, true);
  if (repl_state_ == PIKA_REPL_CONNECT) {
    repl_state_ = PIKA_REPL_CONNECTING;
  }
}

bool PikaServer::ShouldStartPingMaster() {
  slash::RWLock l(&state_protector_, false);
  DLOG(INFO) << "ShouldStartPingMaster: master_connection " << master_connection_;
  if (repl_state_ == PIKA_REPL_CONNECTING && master_connection_ < 2) {
    return true;
  }
  return false;
}

void PikaServer::MinusMasterConnection() {
  slash::RWLock l(&state_protector_, true);
  if (master_connection_ > 0) {
    if ((--master_connection_) <= 0) {
      // two connection with master has been deleted
      if (role_ & PIKA_ROLE_SLAVE) {
        repl_state_ = PIKA_REPL_CONNECT; // not change by slaveof no one, so set repl_state = PIKA_REPL_CONNECT, continue to connect master
      } else {
        repl_state_ = PIKA_REPL_NO_CONNECT; // change by slaveof no one, so set repl_state = PIKA_REPL_NO_CONNECT, reset to SINGLE state
      }
      master_connection_ = 0;
    }
  }
}

void PikaServer::PlusMasterConnection() {
  slash::RWLock l(&state_protector_, true);
  if (master_connection_ < 2) {
    if ((++master_connection_) >= 2) {
      // two connection with master has been established
      repl_state_ = PIKA_REPL_CONNECTED;
      master_connection_ = 2;
    }
  }
}

bool PikaServer::ShouldAccessConnAsMaster(const std::string& ip) {
  slash::RWLock l(&state_protector_, false);
  DLOG(INFO) << "ShouldAccessConnAsMaster, repl_state_: " << repl_state_ << " ip: " << ip << " master_ip: " << master_ip_;
  if (repl_state_ != PIKA_REPL_NO_CONNECT && ip == master_ip_) {
    return true;
  }
  return false;
}

void PikaServer::RemoveMaster() {
  {
  slash::RWLock l(&state_protector_, true);
  repl_state_ = PIKA_REPL_NO_CONNECT;
  role_ &= ~PIKA_ROLE_SLAVE;
  master_ip_ = "";
  master_port_ = -1;
  }
  if (ping_thread_ != NULL) {
    ping_thread_->SetExit();
    int err = pthread_join(ping_thread_->thread_id(), NULL);
    if (err != 0) {
      std::string msg = "can't join thread " + std::string(strerror(err));
      LOG(WARNING) << msg;
    }
    delete ping_thread_;
    ping_thread_ = NULL;
  }
  DLOG(INFO) << "close read-only mode";
  g_pika_conf->SetReadonly(false);
}

/*
 * BinlogSender
 */
Status PikaServer::AddBinlogSender(SlaveItem &slave, uint32_t filenum, uint64_t con_offset) {
  if (con_offset > kBinlogSize) {
    return Status::InvalidArgument("AddBinlogSender invalid offset");
  }

  slash::SequentialFile *readfile;
  std::string confile = NewFileName(logger_->filename, filenum);
  if (!slash::NewSequentialFile(confile, &readfile).ok()) {
    return Status::IOError("AddBinlogSender new sequtialfile");
  }

  std::string slave_ip = slave.ip_port.substr(0, slave.ip_port.find(':'));
  PikaBinlogSenderThread* sender = new PikaBinlogSenderThread(slave_ip, slave.port+100, readfile, filenum, con_offset);

  slave.sender = sender;

  if (sender->trim() == 0) {
    sender->StartThread();
    pthread_t tid = sender->thread_id();
    slave.sender_tid = tid;

    DLOG(INFO) << "AddBinlogSender ok, tid is " << slave.sender_tid << " hd_fd: " << slave.hb_fd << " stage: " << slave.stage;
    // Add sender
    slash::MutexLock l(&slave_mutex_);
    slaves_.push_back(slave);

    return Status::OK();
  } else {
    DLOG(INFO) << "AddBinlogSender failed";
    return Status::NotFound("AddBinlogSender bad sender");
  }
}

// Prepare engine, need bgsave_protector protect
bool PikaServer::InitBgsaveEnv(const std::string& bgsave_path) {
  // Prepare for bgsave dir
  bgsave_info_.start_time = time(NULL);
  char s_time[32];
  int len = strftime(s_time, sizeof(s_time), "%Y%m%d%H%M%S", localtime(&bgsave_info_.start_time));
  bgsave_info_.s_start_time.assign(s_time, len);
  bgsave_info_.path = bgsave_path + std::string(s_time, 8);
  bgsave_info_.tmp_path = bgsave_path + "tmp";
  if (!slash::DeleteDirIfExist(bgsave_info_.path)) {
    LOG(ERROR) << "remove exist bgsave dir failed";
    return false;
  }
  slash::CreateDir(bgsave_info_.path);
  // Prepare for tmp dir
  if (!slash::DeleteDirIfExist(bgsave_info_.tmp_path)) {
    LOG(ERROR) << "remove exist tmp bgsave dir failed";
    return false;
  }
  // Prepare for failed dir
  if (!slash::DeleteDirIfExist(bgsave_info_.path + "_FAILED")) {
    LOG(ERROR) << "remove exist fail bgsave dir failed :";
    return false;
  }
  return true;
}

// Prepare bgsave env, need bgsave_protector protect
bool PikaServer::InitBgsaveEngine() {
  if (bgsave_engine_ != NULL) {
    delete bgsave_engine_;
  }
  nemo::Status nemo_s = nemo::BackupEngine::Open(
      nemo::BackupableOptions(bgsave_info_.tmp_path, true, false), 
      &bgsave_engine_);
  if (!nemo_s.ok()) {
    LOG(ERROR) << "open backup engine failed " << nemo_s.ToString();
    return false;
  }

  {
    RWLock l(&rwlock_, true);
    logger_->GetProducerStatus(&bgsave_info_.filenum, &bgsave_info_.offset);
    nemo_s = bgsave_engine_->SetBackupContent(db_.get());
    if (!nemo_s.ok()){
      LOG(ERROR) << "set backup content failed " << nemo_s.ToString();
      return false;
    }
  }
  return true;
}

bool PikaServer::RunBgsaveEngine(const std::string path) {
  // Backup to tmp dir
  nemo::Status nemo_s = bgsave_engine_->CreateNewBackup(db().get());
  LOG(INFO) << "create new backup finished.";
  // Restore to bgsave dir
  if (nemo_s.ok()) {
    nemo_s = bgsave_engine_->RestoreDBFromBackup(
        bgsave_engine_->GetLatestBackupID() + 1, path);
  }
  LOG(INFO) << "backup finished.";
  
  if (!nemo_s.ok()) {
    LOG(ERROR) << "backup failed :" << nemo_s.ToString();
    return false;
  }
  return true;
}

void PikaServer::Bgsave() {
  // Only one thread can go through
  {
    slash::MutexLock l(&bgsave_protector_);
    if (bgsave_info_.bgsaving) {
      return;
    }
    bgsave_info_.bgsaving = true;

    // Prepare for Bgsaving
    if (!InitBgsaveEnv(g_pika_conf->bgsave_path())
        || !InitBgsaveEngine()) {
      ClearBgsave();
      return;
    }
  }

  // Start new thread if needed
  if (!bgsave_thread_.is_running()) {
    bgsave_thread_.StartThread();
  }
  bgsave_thread_.Schedule(&DoBgsave, static_cast<void*>(this));
}

void PikaServer::DoBgsave(void* arg) {
  PikaServer* p = static_cast<PikaServer*>(arg);
  BGSaveInfo info = p->bgsave_info();

  // Do bgsave
  bool ok = p->RunBgsaveEngine(info.path);

  // Delete tmp
  if (!slash::DeleteDirIfExist(info.tmp_path)) {
    LOG(ERROR) << "remove tmp bgsave dir failed";
  }
  // Some output
  std::ofstream out;
  out.open(info.path + "/info", std::ios::in | std::ios::trunc);
  if (out.is_open()) {
    out << (time(NULL) - info.start_time) << "s\r\n"
      << p->host() << "\r\n" 
      << p->port() << "\r\n"
      << info.filenum << "\r\n"
      << info.offset << "\r\n";
    out.close();
  }
  if (!ok) {
    std::string fail_path = info.path + "_FAILED";
    slash::RenameFile(info.path.c_str(), fail_path.c_str());
  }
  {
    slash::MutexLock l(p->bgsave_protector());
    p->ClearBgsave();
  }
}

bool PikaServer::Bgsaveoff() {
  {
    slash::MutexLock l(&bgsave_protector_);
    if (!bgsave_info_.bgsaving) {
      return false;
    }
  }
  if (bgsave_engine_ != NULL) {
    bgsave_engine_->StopBackup();
  }
  return true;
}

bool PikaServer::PurgeLogs(uint32_t to) {
  // Only one thread can go through
  bool expect = false;
  if (!purging_.compare_exchange_strong(expect, true)) {
    LOG(WARNING) << "purge process already exist";
    return false;
  }
  uint32_t max = 0;
  if (!GetPurgeWindow(max)){
    LOG(WARNING) << "no need to purge";
    return false;
  }
  LOG(WARNING) << "max seqnum could be deleted: " << max;
  if (to > max) {
    LOG(WARNING) << "seqnum:" << to << " larger than max could be deleted: " << max;
    ClearPurge();
    return false;
  }
  PurgeArg *arg = new PurgeArg();
  arg->p = this;
  arg->to = to;
  // Start new thread if needed
  if (!purge_thread_.is_running()) {
    purge_thread_.StartThread();
  }
  purge_thread_.Schedule(&DoPurgeLogs, static_cast<void*>(arg));
  return true;
}

void PikaServer::DoPurgeLogs(void* arg) {
  PurgeArg *ppurge = static_cast<PurgeArg*>(arg);
  PikaServer* ps = ppurge->p;

  ps->PurgeFiles(ppurge->to);

  ps->ClearPurge();
  delete (PurgeArg*)arg;
}

bool PikaServer::GetPurgeWindow(uint32_t &max) {
  max = logger_->version_->pro_num();
  slash::MutexLock l(&slave_mutex_);
  std::vector<SlaveItem>::iterator it;
  for (it = slaves_.begin(); it != slaves_.end(); ++it) {
    PikaBinlogSenderThread *pb = static_cast<PikaBinlogSenderThread*>((*it).sender);
    uint32_t filenum = pb->filenum();
    max = filenum < max ? filenum : max;
  }
  // remain some more
  if (max >= 10) {
    max -= 10;
    return true;
  }
  return false;
}

bool PikaServer::PurgeFiles(uint32_t to)
{
  std::vector<std::string> binlogs;
  if (!GetBinlogFiles(binlogs)) {
    return false;
  }

  int delete_num = 0;
  std::vector<std::string>::iterator it;
  for (it = binlogs.begin(); it != binlogs.end(); ++it) {
    if (stoul((*it).substr(kBinlogPrefixLen)) > to) {
      continue;
    }
    slash::Status s = slash::DeleteFile(g_pika_conf->log_path() + *it);
    if (!s.ok()) {
      LOG(ERROR) << "Purge log file : " << *it <<  " failed! error:" << s.ToString();
    } else {
      ++delete_num;
    }
  }
  LOG(INFO) << "Success purge "<< delete_num << " files to index : " << to;

  return true;
}

bool PikaServer::GetBinlogFiles(std::vector<std::string>& binlogs) {
  std::vector<std::string> children;
  int ret = slash::GetChildren(g_pika_conf->log_path(), children);
  if (ret != 0){
    LOG(ERROR) << "Get all files in log path failed! error:" << ret; 
    return false;
  }
  std::vector<std::string>::iterator it;
  for (it = children.begin(); it != children.end(); ++it) {
    if ((*it).compare(0, kBinlogPrefixLen, kBinlogPrefix) == 0) {
      binlogs.push_back(*it);
    }
  }
  return true;
}

// Return auto purge up index, return -1 if no need to purge
int PikaServer::GetAutoPurgeUpIndex()
{
  int expire_logs_nums = g_pika_conf->expire_logs_nums();
  int expire_logs_days = g_pika_conf->expire_logs_days();
  time_t deadline = time(NULL) - expire_logs_days * 24 * 1024;
  
  // Retrive all binlog files
  std::vector<std::string> binlogs;
  if (!GetBinlogFiles(binlogs)) {
    return -1;
  }

  // Get max index and max expire index
  int up = -1, t_up = -1;
  struct stat file_stat;
  std::vector<std::string>::iterator it;
  for (it = binlogs.begin(); it != binlogs.end(); ++it) {
      int cur = stol((*it).substr(kBinlogPrefixLen));
      up = up > cur ? up : cur;
      if (0 != stat((*it).c_str(), &file_stat)) continue;
      if (cur > t_up && file_stat.st_mtime <= deadline) {
        t_up = cur;
      }
  }
  
  // Calc auto purge index
  int index = -1;
  if (binlogs.size() >= expire_logs_nums) {
    index = up - expire_logs_nums;
  }
  index = index < t_up ? t_up : index; //choose the large one
  return index;
}

void PikaServer::AutoPurge() {
  int index = GetAutoPurgeUpIndex();
  if (index > 0) {
    LOG(INFO) << "Do Auto Purge"; 
    if (!PurgeLogs(index)) {
      LOG(ERROR) << "Auto purge failed"; 
    }
  }
}

bool PikaServer::FlushAll() {
<<<<<<< HEAD
  if (bgsaving_ || key_scan_info_.key_scaning_) {
    return false;
=======
  {
    slash::MutexLock l(&bgsave_protector_);
    if (bgsave_info_.bgsaving/*|| bgscaning_*/) {
      return false;
    }
>>>>>>> 40144a90
  }
  std::string dbpath = g_pika_conf->db_path();
  if (dbpath[dbpath.length() - 1] == '/') {
    dbpath.erase(dbpath.length() - 1);
  }
  int pos = dbpath.find_last_of('/');
  dbpath = dbpath.substr(0, pos);
  dbpath.append("/deleting");
  slash::RenameFile(g_pika_conf->db_path(), dbpath.c_str());

  LOG(WARNING) << "Delete old db...";
  db_.reset();

  nemo::Options option;
  option.write_buffer_size = g_pika_conf->write_buffer_size();
  option.target_file_size_base = g_pika_conf->target_file_size_base();
  if (g_pika_conf->compression() == "none") {
    option.compression = false;
  }
  LOG(WARNING) << "Prepare open new db...";
  db_ = std::shared_ptr<nemo::Nemo>(new nemo::Nemo(g_pika_conf->db_path(), option));
  LOG(WARNING) << "open new db success";
  PurgeDir(dbpath);
  return true; 
}

void PikaServer::PurgeDir(std::string& path) {
  std::string *dir_path = new std::string(path);
  // Start new thread if needed
  if (!purge_thread_.is_running()) {
    purge_thread_.StartThread();
  }
  purge_thread_.Schedule(&DoPurgeDir, static_cast<void*>(dir_path));
}

void PikaServer::DoPurgeDir(void* arg) {
  std::string path = *(static_cast<std::string*>(arg));
  DLOG(INFO) << "Delete dir: " << path << " start";
  slash::DeleteDir(path);
  DLOG(INFO) << "Delete dir: " << path << " done";
  delete static_cast<std::string*>(arg);
}

void PikaServer::RunKeyScan() {
  std::vector<uint64_t> new_key_nums_v;
  db_->GetKeyNum(new_key_nums_v);
  slash::MutexLock lm(&key_scan_protector_);
  key_scan_info_.key_nums_v = new_key_nums_v;
  key_scan_info_.key_scaning_ = false;
}

void PikaServer::DoKeyScan(void *arg) {
  PikaServer *p = reinterpret_cast<PikaServer*>(arg);
  p->RunKeyScan();
}

void PikaServer::KeyScan() {
  key_scan_protector_.Lock();
  if (key_scan_info_.key_scaning_) {
    return;
  }
  key_scan_info_.key_scaning_ = true; 
  key_scan_protector_.Unlock();

  if (!key_scan_thread_.is_running()) {
    key_scan_thread_.StartThread(); 
  }
  InitKeyScan();
  key_scan_thread_.Schedule(&DoKeyScan, reinterpret_cast<void*>(this));
}

void PikaServer::InitKeyScan() {
  key_scan_info_.start_time = time(NULL);
  char s_time[32];
  int len = strftime(s_time, sizeof(s_time), "%Y%m%d%H%M%S", localtime(&key_scan_info_.start_time));
  key_scan_info_.s_start_time.assign(s_time, len);
}

void PikaServer::ClientKillAll() {
  for (size_t idx = 0; idx != PIKA_MAX_WORKER_THREAD_NUM; idx++) {
    pika_worker_thread_[idx]->ThreadClientKill();
  }  
}

int PikaServer::ClientKill(const std::string &ip_port) {
  for (size_t idx = 0; idx != PIKA_MAX_WORKER_THREAD_NUM; ++idx) {
    if (pika_worker_thread_[idx]->ThreadClientKill(ip_port)) {
      return 1;
    }
  }
  return 0;
}

int64_t PikaServer::ClientList(std::vector< std::pair<int, std::string> > *clients) {
  int64_t clients_num = 0;
  for (size_t idx = 0; idx != PIKA_MAX_WORKER_THREAD_NUM; ++idx) {
    clients_num += pika_worker_thread_[idx]->ThreadClientList(clients);
  }
  return clients_num;
}

uint64_t PikaServer::ServerQueryNum() {
  uint64_t server_query_num = 0;
  for (size_t idx = 0; idx != PIKA_MAX_WORKER_THREAD_NUM; ++idx) {
    server_query_num += pika_worker_thread_[idx]->thread_querynum();
  }
  server_query_num += pika_binlog_receiver_thread_->thread_querynum();
  return server_query_num;
}

uint64_t PikaServer::ServerCurrentQps() {
  uint64_t server_current_qps = 0;
  for (size_t idx = 0; idx != PIKA_MAX_WORKER_THREAD_NUM; ++idx) {
    server_current_qps += pika_worker_thread_[idx]->last_sec_thread_querynum();
  }
  server_current_qps += pika_binlog_receiver_thread_->last_sec_thread_querynum();
  return server_current_qps;
}<|MERGE_RESOLUTION|>--- conflicted
+++ resolved
@@ -20,13 +20,8 @@
   master_port_(0),
   repl_state_(PIKA_REPL_NO_CONNECT),
   role_(PIKA_ROLE_SINGLE),
-<<<<<<< HEAD
-  bgsaving_(false),
   purging_(false),
   accumulative_connections_(0) {
-=======
-  purging_(false) {
->>>>>>> 40144a90
 
   pthread_rwlock_init(&rwlock_, NULL);
   
@@ -635,16 +630,17 @@
 }
 
 bool PikaServer::FlushAll() {
-<<<<<<< HEAD
-  if (bgsaving_ || key_scan_info_.key_scaning_) {
-    return false;
-=======
   {
     slash::MutexLock l(&bgsave_protector_);
-    if (bgsave_info_.bgsaving/*|| bgscaning_*/) {
+    if (bgsave_info_.bgsaving) {
       return false;
     }
->>>>>>> 40144a90
+  }
+  {
+    slash::MutexLock l(&key_scan_protector_);
+    if (key_scan_info_.key_scaning_) {
+      return false;
+    }
   }
   std::string dbpath = g_pika_conf->db_path();
   if (dbpath[dbpath.length() - 1] == '/') {
